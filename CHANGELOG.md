# Changelog

## master
[v4.2.1...master](https://github.com/deployphp/deployer/compare/v4.2.1...master)

### Added
- Add a way to retrieve a defined task [#1008](https://github.com/deployphp/deployer/pull/1008)
- Add support for configFile in the NativeSsh implementation [#979](https://github.com/deployphp/deployer/pull/979)

### Changed
- Autoload functions via Composer [#1015](https://github.com/deployphp/deployer/pull/1015)

### Fixed
- Fixed `Can not share same dirs` for shared folders having similar names [#995](https://github.com/deployphp/deployer/issues/995)
- Fixed scalar override on recursive option merge [#1003](https://github.com/deployphp/deployer/pull/1003)
- Fixed incompatible PHP 7.0 syntax [#1020](https://github.com/deployphp/deployer/pull/1020)
<<<<<<< HEAD
- Fixed an issue with the output of ls in releases_list that was breaking cleanup. 
=======
- Fixed possibility to use PEM files with Native SSH

>>>>>>> bca5b41b

### Changed
- Add task queue:restart for Laravel recipe [#1007](https://github.com/deployphp/deployer/pull/1007)

## v4.2.1
[v4.2.0...v4.2.1](https://github.com/deployphp/deployer/compare/v4.2.0...v4.2.1)

### Fixed
- Fixed `deployer/phar-update` dependency for composer installation.


## v4.2.0
[v4.1.0...v4.2.0](https://github.com/deployphp/deployer/compare/v4.1.0...v4.2.0)

### Added
- Added pretty print to config:dump command

### Changed
- `add()` now merges configuration options recursively [#962](https://github.com/deployphp/deployer/pull/962)
- Added `writable_chmod_recursive` boolean option to enable non-recursive `chmod`
- `ask()` now supports autocomplete [#978](https://github.com/deployphp/deployer/pull/978)
- `release_path` returns `current_path` in non-deploy context [#922](https://github.com/deployphp/deployer/pull/922)

### Fixed
- Fixed Flow recipe [#986](https://github.com/deployphp/deployer/pull/986)
- Fixed `deploy:copy_dirs` task [#914](https://github.com/deployphp/deployer/pull/914)
- Fixed default behavior for `working_path` [#381](https://github.com/deployphp/deployer/pull/381)

### Removed
- Removed const `Environment::DEPLOY_PATH`


## v4.1.0
[v4.0.2...v4.1.0](https://github.com/deployphp/deployer/compare/v4.0.2...v4.1.0)

### Added
- Added `testLocally` function (analog `test` fn)
- Added `ConfigurationException`
- Show message on file download
- Added support for multiplexing for NativeSsh [#918](https://github.com/deployphp/deployer/pull/918)
- Added GracefulShutdownException
- Added Magento2 recipe [#911](https://github.com/deployphp/deployer/pull/911)

### Changed
- Server config `setPty` renamed to `pty` [#953](https://github.com/deployphp/deployer/pull/953)
- Raised timeout for runLocally to 300 seconds [#955](https://github.com/deployphp/deployer/pull/955)
- `deploy:unlock` now always successful [#950](https://github.com/deployphp/deployer/pull/950)
- Added option `-L` to `setfacl` [#956](https://github.com/deployphp/deployer/pull/956)
- Now throw exception on duplicates in `shared_dirs`

### Fixed
- Fixed native ssh scp option
- Fixed bug with `$httpGroup` guard clause [#948](https://github.com/deployphp/deployer/pull/948)



## v4.0.2
[v4.0.1...v4.0.2](https://github.com/deployphp/deployer/compare/v4.0.1...v4.0.2)

### Fixed
- Fixed bug with copy shared files
- Fixed recursive upload in native ssh
- Improved Laravel recipe
- Improved exceptions in runLocally



## v4.0.1
[v4.0.0...v4.0.1](https://github.com/deployphp/deployer/compare/v4.0.0...v4.0.1)

### Added
- Added more writable modes

### Changed
- Allowed init command overriding
- Returned ACL as default writable mode

### Fixed
- Fixed SilverStripe recipe
- Fixed release sorting
- Fixed release cleanup
- Improved Symfony recipe
- Fixed `DotArray` syntax in `Collection`
- Fixed typo3 recipe
- Fixed remove of shared dir on first deploy



## v4.0.0
🙄<|MERGE_RESOLUTION|>--- conflicted
+++ resolved
@@ -14,12 +14,8 @@
 - Fixed `Can not share same dirs` for shared folders having similar names [#995](https://github.com/deployphp/deployer/issues/995)
 - Fixed scalar override on recursive option merge [#1003](https://github.com/deployphp/deployer/pull/1003)
 - Fixed incompatible PHP 7.0 syntax [#1020](https://github.com/deployphp/deployer/pull/1020)
-<<<<<<< HEAD
 - Fixed an issue with the output of ls in releases_list that was breaking cleanup. 
-=======
 - Fixed possibility to use PEM files with Native SSH
-
->>>>>>> bca5b41b
 
 ### Changed
 - Add task queue:restart for Laravel recipe [#1007](https://github.com/deployphp/deployer/pull/1007)
