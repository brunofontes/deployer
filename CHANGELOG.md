--- conflicted
+++ resolved
@@ -6,9 +6,6 @@
 ### Added
 - Added possibility to use callable when setting 'default_stage'
 - Added console init template for TYPO3 CMS [#1300]
-<<<<<<< HEAD
-- Extended task() to support callables
-=======
 - Added possibility to run a task only once [#1311]
 - Added `git_recursive` option
 - Added `shallow` task option
@@ -16,6 +13,7 @@
 
 ### Changed
 - Changed `branch` parameter and option behavior
+- Extended task() to support callables
 
 ### Fixed
 - Improved the way `ParallelExecutor` handles option parameters
@@ -24,7 +22,6 @@
 - Removed `terminate_message` option
 - Removed `Result` class
 
->>>>>>> 92eaf3f9
 
 ## v5.1.3
 [v5.1.2...v5.1.3](https://github.com/deployphp/deployer/compare/v5.1.2...v5.1.3)
