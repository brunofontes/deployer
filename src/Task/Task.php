<?php
/* (c) Anton Medvedev <anton@medv.io>
 *
 * For the full copyright and license information, please view the LICENSE
 * file that was distributed with this source code.
 */

namespace Deployer\Task;

use Deployer\Host\Host;

class Task
{
    /**
     * @var string
     */
    private $name;

    /**
     * @var callable
     */
    private $callback;

    /**
     * @var string
     */
    private $description;

    /**
     * Should we run this task locally?
     *
     * @var bool
     */
    private $local = false;

    /**
     * Lists of hosts, roles, stages there task should be executed.
     *
     * @var array
     */
    private $on = ['hosts' => [], 'roles' => [], 'stages' => []];

    /**
     * List of task names to run before.
     *
     * @var array
     */
    private $before = [];

    /**
     * List of task names to run after.
     *
     * @var array
     */
    private $after = [];

    /**
     * Make task internal and not visible in CLI.
     *
     * @var bool
     */
    private $private = false;

    /**
<<<<<<< HEAD
     * Mark task to run only once, of the first node from the pool
     *
     * @var bool
     */
    private $once = false;

    /**
     * Mark if the task has run at least once
     *
     * @var bool
     */
    private $hasRun = false;
=======
     * Shallow task will not print execution message/finish massage.
     * Useful for success messages and info printing.
     *
     * @var bool
     */
    private $shallow = false;
>>>>>>> 6a7541ef

    /**
     * @param string $name Tasks name
     * @param callable $callback Task code
     */
    public function __construct($name, callable $callback = null)
    {
        $this->name = $name;
        $this->callback = $callback;
    }

    /**
     * @param Context $context
     */
    public function run(Context $context)
    {
        Context::push($context);

        // Call task
        call_user_func($this->callback);

        if ($this->once) {
            $this->hasRun = true;
        }

        // Clear working_path
        if ($context->getConfig() !== null) {
            $context->getConfig()->set('working_path', false);
        }

        Context::pop();
    }

    /**
     * @return string
     */
    public function getName()
    {
        return $this->name;
    }

    /**
     * @return string
     */
    public function getDescription()
    {
        return $this->description;
    }

    /**
     * @param string $description
     * @return $this
     */
    public function desc($description)
    {
        $this->description = $description;
        return $this;
    }

    /**
     * Mark this task local
     *
     * @return $this
     */
    public function local()
    {
        $this->local = true;
        return $this;
    }

    /**
     * @return bool
     */
    public function isLocal()
    {
        return $this->local;
    }

    public function once()
    {
        $this->once = true;
        return $this;
    }

    public function isOnce()
    {
        return $this->once;
    }

    /**
     * @param array $hosts
     * @return $this
     */
    public function onHosts(...$hosts)
    {
        $this->on['hosts'] = $hosts;
        return $this;
    }

    /**
     * @param array $roles
     * @return $this
     */
    public function onRoles(...$roles)
    {
        $this->on['roles'] = $roles;
        return $this;
    }

    /**
     * @param array $stages
     * @return $this
     */
    public function onStage(...$stages)
    {
        $this->on['stages'] = $stages;
        return $this;
    }

    /**
     * Checks what task should be performed on one of hosts.
     *
     * @param Host[] $hosts
     * @return bool
     */
    public function shouldBePerformed(...$hosts)
    {
        // don't allow to run again it the task has been marked to run only once
        if ($this->once && $this->hasRun) {
            return false;
        }

        foreach ($hosts as $host) {
            $onHost = empty($this->on['hosts']) || in_array($host->getHostname(), $this->on['hosts'], true);

            $onRole = empty($this->on['roles']);
            foreach ((array) $host->get('roles', []) as $role) {
                if (in_array($role, $this->on['roles'], true)) {
                    $onRole = true;
                }
            }

            $onStage = empty($this->on['stages']);
            if ($host->has('stage')) {
                if (in_array($host->get('stage'), $this->on['stages'], true)) {
                    $onStage = true;
                }
            }

            if ($onHost && $onRole && $onStage) {
                return true;
            }
        }

        return empty($hosts);
    }

    /**
     * @return boolean
     */
    public function isPrivate()
    {
        return $this->private;
    }

    /**
     * Mark task as private
     *
     * @return $this
     */
    public function setPrivate()
    {
        $this->private = true;
        return $this;
    }

    /**
     * @param string $task
     */
    public function addBefore(string $task)
    {
        array_unshift($this->before, $task);
    }

    /**
     * @param string $task
     */
    public function addAfter(string $task)
    {
        array_push($this->after, $task);
    }

    /**
     * Get before tasks names.
     * @return string[]
     */
    public function getBefore()
    {
        return $this->before;
    }

    /**
     * Get after tasks names.
     * @return string[]
     */
    public function getAfter()
    {
        return $this->after;
    }

    /**
     * Sets task shallow.
     * @return $this
     */
    public function shallow()
    {
        $this->shallow = true;
        return $this;
    }

    /**
     * @return bool
     */
    public function isShallow()
    {
        return $this->shallow;
    }
}<|MERGE_RESOLUTION|>--- conflicted
+++ resolved
@@ -62,7 +62,6 @@
     private $private = false;
 
     /**
-<<<<<<< HEAD
      * Mark task to run only once, of the first node from the pool
      *
      * @var bool
@@ -75,14 +74,14 @@
      * @var bool
      */
     private $hasRun = false;
-=======
+
+    /**
      * Shallow task will not print execution message/finish massage.
      * Useful for success messages and info printing.
      *
      * @var bool
      */
     private $shallow = false;
->>>>>>> 6a7541ef
 
     /**
      * @param string $name Tasks name
