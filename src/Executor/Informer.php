--- conflicted
+++ resolved
@@ -36,20 +36,9 @@
     public function startTask($taskName)
     {
         if ($this->output->getVerbosity() >= OutputInterface::VERBOSITY_NORMAL) {
-<<<<<<< HEAD
-            if ($this->output->getVerbosity() == OutputInterface::VERBOSITY_NORMAL) {
-                $this->output->write("  ");
-            } else {
-                $this->output->write("➤ ");
-            }
-
-            $this->output->writeln("Executing task $taskName");
+            $this->output->writeln("➤ Executing task $taskName");
+            $this->output->setWasWritten(false);
             $this->startTime = round(microtime(true) * 1000);
-
-=======
-            $this->output->writeln("➤ Executing task $taskName");
->>>>>>> e76f26bd
-            $this->output->setWasWritten(false);
         }
     }
 
