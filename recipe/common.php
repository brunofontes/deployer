<?php
/* (c) Anton Medvedev <anton@medv.io>
 *
 * For the full copyright and license information, please view the LICENSE
 * file that was distributed with this source code.
 */

namespace Deployer;

/**
 * Common parameters.
 */
set('keep_releases', 3);
set('shared_dirs', []);
set('shared_files', []);
set('copy_dirs', []);
set('writable_dirs', []);
set('writable_use_sudo', true); // Using sudo in writable commands?
set('http_user', null);
set('clear_paths', []);         // Relative path from deploy_path
set('clear_use_sudo', true);    // Using sudo in clean commands?

/**
 * Environment vars
 */
env('timezone', 'UTC');
env('branch', ''); // Branch to deploy.
env('env_vars', ''); // For Composer installation. Like SYMFONY_ENV=prod
env('composer_options', 'install --no-dev --verbose --prefer-dist --optimize-autoloader --no-progress --no-interaction');
env('git_cache', function () { //whether to use git cache - faster cloning by borrowing objects from existing clones.
    $gitVersion = run('git version');
    $regs       = [];
    if (preg_match('/((\d+\.?)+)/', $gitVersion, $regs)) {
        $version = $regs[1];
    } else {
        $version = "1.0.0";
    }
    return version_compare($version, '2.3', '>=');
});
env('release_name', date('YmdHis')); // name of folder in releases

/**
 * Custom bins.
 */
env('bin/php', function () {
    return run('which php')->toString();
});
env('bin/git', function () {
    return run('which git')->toString();
});
env('bin/composer', function () {
    if (commandExist('composer')) {
        $composer = run('which composer')->toString();
    }

    if (empty($composer)) {
        run("cd {{release_path}} && curl -sS https://getcomposer.org/installer | php");
        $composer = '{{bin/php}} composer.phar';
    }

    return $composer;
});


/**
 * Default arguments and options.
 */
argument('stage', \Symfony\Component\Console\Input\InputArgument::OPTIONAL, 'Run tasks only on this server or group of servers.');
option('tag', null, \Symfony\Component\Console\Input\InputOption::VALUE_OPTIONAL, 'Tag to deploy.');
option('revision', null, \Symfony\Component\Console\Input\InputOption::VALUE_OPTIONAL, 'Revision to deploy.');

/**
 * Rollback to previous release.
 */
task('rollback', function () {
    $releases = env('releases_list');

    if (isset($releases[1])) {
        $releaseDir = "{{deploy_path}}/releases/{$releases[1]}";

        // Symlink to old release.
        run("cd {{deploy_path}} && ln -nfs $releaseDir current");

        // Remove release
        run("rm -rf {{deploy_path}}/releases/{$releases[0]}");

        if (isVerbose()) {
            writeln("Rollback to `{$releases[1]}` release was successful.");
        }
    } else {
        writeln("<comment>No more releases you can revert to.</comment>");
    }
})->desc('Rollback to previous release');


/**
 * Preparing server for deployment.
 */
task('deploy:prepare', function () {
    \Deployer\Task\Context::get()->getServer()->connect();

    // Check if shell is POSIX-compliant
    try {
        cd(''); // To run command as raw.
        $result = run('echo $0')->toString();
        if ($result == 'stdin: is not a tty') {
            throw new \RuntimeException(
                "Looks like ssh inside another ssh.\n" .
                "Help: http://goo.gl/gsdLt9"
            );
        }
    } catch (\RuntimeException $e) {
        $formatter = \Deployer\Deployer::get()->getHelper('formatter');

        $errorMessage = [
            "Shell on your server is not POSIX-compliant. Please change to sh, bash or similar.",
            "Usually, you can change your shell to bash by running: chsh -s /bin/bash",
        ];
        write($formatter->formatBlock($errorMessage, 'error', true));

        throw $e;
    }

    // Set the deployment timezone
    if (!date_default_timezone_set(env('timezone'))) {
        date_default_timezone_set('UTC');
    }

    run('if [ ! -d {{deploy_path}} ]; then mkdir -p {{deploy_path}}; fi');

    // Check for existing /current directory (not symlink)
    $result = run('if [ ! -L {{deploy_path}}/current ] && [ -d {{deploy_path}}/current ]; then echo true; fi')->toBool();
    if ($result) {
        throw new \RuntimeException('There already is a directory (not symlink) named "current" in ' . env('deploy_path') . '. Remove this directory so it can be replaced with a symlink for atomic deployments.');
    }

    // Create releases dir.
    run("cd {{deploy_path}} && if [ ! -d releases ]; then mkdir releases; fi");

    // Create shared dir.
    run("cd {{deploy_path}} && if [ ! -d shared ]; then mkdir shared; fi");
})->desc('Preparing server for deploy');

/**
 * Return release path.
 */
env('release_path', function () {
    return str_replace("\n", '', run("readlink {{deploy_path}}/release"));
});

/**
 * Release
 */
task('deploy:release', function () {
    $releasePath = "{{deploy_path}}/releases/{{release_name}}";

    $i = 0;
    while (is_dir(env()->parse($releasePath)) && $i < 42) {
        $releasePath .= '.' . ++$i;
    }

    run("mkdir $releasePath");

    run("cd {{deploy_path}} && if [ -h release ]; then rm release; fi");

    run("ln -s $releasePath {{deploy_path}}/release");
})->desc('Prepare release');


/**
 * Update project code
 */
task('deploy:update_code', function () {
    $repository = get('repository');
    $branch = env('branch');
    $git = env('bin/git');
    $gitCache = env('git_cache');
    $depth = $gitCache ? '' : '--depth 1';

    if (input()->hasOption('tag')) {
        $tag = input()->getOption('tag');
    } elseif (input()->hasOption('revision')) {
        $revision = input()->getOption('revision');
    }

    $at = '';
    if (!empty($tag)) {
        $at = "-b $tag";
    } elseif (!empty($branch)) {
        $at = "-b $branch";
    }

    $releases = env('releases_list');

    if (!empty($revision)) {
        // To checkout specified revision we need to clone all tree.
        run("$git clone $at --recursive -q $repository {{release_path}} 2>&1");
        run("cd {{release_path}} && $git checkout $revision");
    } elseif ($gitCache && isset($releases[1])) {
        try {
<<<<<<< HEAD
            run("git clone $at --recursive -q --reference {{deploy_path}}/releases/{$releases[1]} --dissociate $repository  {{release_path}} 2>&1");
        } catch (\RuntimeException $exc) {
=======
            run("$git clone $at --recursive -q --reference {{deploy_path}}/releases/{$releases[1]} --dissociate $repository  {{release_path}} 2>&1");
        } catch (RuntimeException $exc) {
>>>>>>> 5539b164
            // If {{deploy_path}}/releases/{$releases[1]} has a failed git clone, is empty, shallow etc, git would throw error and give up. So we're forcing it to act without reference in this situation
            run("$git clone $at --recursive -q $repository {{release_path}} 2>&1");
        }
    } else {
        // if we're using git cache this would be identical to above code in catch - full clone. If not, it would create shallow clone.
        run("$git clone $at $depth --recursive -q $repository {{release_path}} 2>&1");
    }

})->desc('Updating code');

/**
 * Copy directories. Useful for vendors directories
 */
task('deploy:copy_dirs', function () {

    $dirs = get('copy_dirs');

    foreach ($dirs as $dir) {
        // Delete directory if exists.
        run("if [ -d $(echo {{release_path}}/$dir) ]; then rm -rf {{release_path}}/$dir; fi");

        // Copy directory.
        run("if [ -d $(echo {{deploy_path}}/current/$dir) ]; then cp -rpf {{deploy_path}}/current/$dir {{release_path}}/$dir; fi");
    }

})->desc('Copy directories');

/**
 * Create symlinks for shared directories and files.
 */
task('deploy:shared', function () {
    $sharedPath = "{{deploy_path}}/shared";

    foreach (get('shared_dirs') as $dir) {
        // Remove from source.
        run("if [ -d $(echo {{release_path}}/$dir) ]; then rm -rf {{release_path}}/$dir; fi");

        // Create shared dir if it does not exist.
        run("mkdir -p $sharedPath/$dir");

        // Create path to shared dir in release dir if it does not exist.
        // (symlink will not create the path and will fail otherwise)
        run("mkdir -p `dirname {{release_path}}/$dir`");

        // Symlink shared dir to release dir
        run("ln -nfs $sharedPath/$dir {{release_path}}/$dir");
    }

    foreach (get('shared_files') as $file) {
        $dirname = dirname($file);
        // Remove from source.
        run("if [ -f $(echo {{release_path}}/$file) ]; then rm -rf {{release_path}}/$file; fi");
        // Ensure dir is available in release
        run("if [ ! -d $(echo {{release_path}}/$dirname) ]; then mkdir -p {{release_path}}/$dirname;fi");

        // Create dir of shared file
        run("mkdir -p $sharedPath/" . $dirname);

        // Touch shared
        run("touch $sharedPath/$file");

        // Symlink shared dir to release dir
        run("ln -nfs $sharedPath/$file {{release_path}}/$file");
    }
})->desc('Creating symlinks for shared files');


/**
 * Make writable dirs.
 */
task('deploy:writable', function () {
    $dirs = join(' ', get('writable_dirs'));
    $sudo = get('writable_use_sudo') ? 'sudo' : '';
    $httpUser = get('http_user');

    if (!empty($dirs)) {
        try {
            if (null === $httpUser) {
                $httpUser = run("ps aux | grep -E '[a]pache|[h]ttpd|[_]www|[w]ww-data|[n]ginx' | grep -v root | head -1 | cut -d\  -f1")->toString();
            }

            cd('{{release_path}}');

            // Try OS-X specific setting of access-rights
            if (strpos(run("chmod 2>&1; true"), '+a') !== false) {
                if (!empty($httpUser)) {
                    run("$sudo chmod +a \"$httpUser allow delete,write,append,file_inherit,directory_inherit\" $dirs");
                }

                run("$sudo chmod +a \"`whoami` allow delete,write,append,file_inherit,directory_inherit\" $dirs");
            // Try linux ACL implementation with unsafe fail-fallback to POSIX-way
            } elseif (commandExist('setfacl')) {
                if (!empty($httpUser)) {
                    if (!empty($sudo)) {
                        run("$sudo setfacl -R -m u:\"$httpUser\":rwX -m u:`whoami`:rwX $dirs");
                        run("$sudo setfacl -dR -m u:\"$httpUser\":rwX -m u:`whoami`:rwX $dirs");
                    } else {
                        // When running without sudo, exception may be thrown
                        // if executing setfacl on files created by http user (in directory that has been setfacl before).
                        // These directories/files should be skipped.
                        // Now, we will check each directory for ACL and only setfacl for which has not been set before.
                        $writeableDirs = get('writable_dirs');
                        foreach ($writeableDirs as $dir) {
                            // Check if ACL has been set or not
                            $hasfacl = run("getfacl -p $dir | grep \"^user:$httpUser:.*w\" | wc -l")->toString();
                            // Set ACL for directory if it has not been set before
                            if (!$hasfacl) {
                                run("setfacl -R -m u:\"$httpUser\":rwX -m u:`whoami`:rwX $dir");
                                run("setfacl -dR -m u:\"$httpUser\":rwX -m u:`whoami`:rwX $dir");
                            }
                        }
                    }
                } else {
                    run("$sudo chmod 777 -R $dirs");
                }
            // If we are not on OS-X and have no ACL installed use POSIX
            } else {
                run("$sudo chmod 777 -R $dirs");
            }
        } catch (\RuntimeException $e) {
            $formatter = \Deployer\Deployer::get()->getHelper('formatter');

            $errorMessage = [
                "Unable to setup correct permissions for writable dirs.                  ",
                "You need to configure sudo's sudoers files to not prompt for password,",
                "or setup correct permissions manually.                                  ",
            ];
            write($formatter->formatBlock($errorMessage, 'error', true));

            throw $e;
        }
    }

})->desc('Make writable dirs');


/**
 * Installing vendors tasks.
 */
task('deploy:vendors', function () {
    $composer = env('bin/composer');
    $envVars = env('env_vars') ? 'export ' . env('env_vars') . ' &&' : '';

    run("cd {{release_path}} && $envVars $composer {{composer_options}}");

})->desc('Installing vendors');


/**
 * Create symlink to last release.
 */
task('deploy:symlink', function () {
    run("cd {{deploy_path}} && ln -sfn {{release_path}} current"); // Atomic override symlink.
    run("cd {{deploy_path}} && rm release"); // Remove release link.
})->desc('Creating symlink to release');


/**
 * Return list of releases on server.
 */
env('releases_list', function () {
    // find will list only dirs in releases/
    $list = run('find {{deploy_path}}/releases -maxdepth 1 -mindepth 1 -type d')->toArray();

    // filter out anything that does not look like a release
    foreach ($list as $key => $item) {
        $item = basename($item); // strip path returned from find

        // release dir can look like this: 20160216152237 or 20160216152237.1.2.3.4 ...
        $name_match = '[0-9]{14}'; // 20160216152237
        $extension_match = '\.[0-9]+'; // .1 or .15 etc
        if (!preg_match("/^$name_match($extension_match)*$/", $item)) {
            unset($list[$key]); // dir name does not match pattern, throw it out
            continue;
        }

        $list[$key] = $item; // $item was changed
    }

    rsort($list);

    return $list;
});


/**
 * Return the current release timestamp
 */
env('release', function () {
    return basename(env('current'));
});

/**
 * Return current release path.
 */
env('current', function () {
    return run("readlink {{deploy_path}}/current")->toString();
});

/**
 * Show current release number.
 */
task('current', function () {
    writeln('Current release: ' . basename(env('current')));
})->desc('Show current release.');


/**
 * Cleanup old releases.
 */
task('cleanup', function () {
    $releases = env('releases_list');

    $keep = get('keep_releases');

    while ($keep > 0) {
        array_shift($releases);
        --$keep;
    }

    foreach ($releases as $release) {
        run("rm -rf {{deploy_path}}/releases/$release");
    }

    run("cd {{deploy_path}} && if [ -e release ]; then rm release; fi");
    run("cd {{deploy_path}} && if [ -h release ]; then rm release; fi");

})->desc('Cleaning up old releases');

/**
 * Cleanup files and directories
 */
task('deploy:clean', function () {
    $paths = get('clear_paths');
    $sudo  = get('clear_use_sudo') ? 'sudo' : '';

    foreach ($paths as $path) {
        run("$sudo rm -rf {{deploy_path}}/$path");
    }

})->desc('Cleaning up files and/or directories');

/**
 * Success message
 */
task('success', function () {
    writeln("<info>Successfully deployed!</info>");
})
    ->once()
    ->setPrivate();<|MERGE_RESOLUTION|>--- conflicted
+++ resolved
@@ -198,13 +198,8 @@
         run("cd {{release_path}} && $git checkout $revision");
     } elseif ($gitCache && isset($releases[1])) {
         try {
-<<<<<<< HEAD
-            run("git clone $at --recursive -q --reference {{deploy_path}}/releases/{$releases[1]} --dissociate $repository  {{release_path}} 2>&1");
+            run("$git clone $at --recursive -q --reference {{deploy_path}}/releases/{$releases[1]} --dissociate $repository  {{release_path}} 2>&1");
         } catch (\RuntimeException $exc) {
-=======
-            run("$git clone $at --recursive -q --reference {{deploy_path}}/releases/{$releases[1]} --dissociate $repository  {{release_path}} 2>&1");
-        } catch (RuntimeException $exc) {
->>>>>>> 5539b164
             // If {{deploy_path}}/releases/{$releases[1]} has a failed git clone, is empty, shallow etc, git would throw error and give up. So we're forcing it to act without reference in this situation
             run("$git clone $at --recursive -q $repository {{release_path}} 2>&1");
         }
