<?php
/* (c) Anton Medvedev <anton@medv.io>
 *
 * For the full copyright and license information, please view the LICENSE
 * file that was distributed with this source code.
 */

namespace Deployer;

require_once __DIR__ . '/common.php';


/**
 * Symfony Configuration
 */

// Symfony build env
env('env', 'prod');

// Symfony shared dirs
set('shared_dirs', ['app/logs']);

// Symfony shared files
set('shared_files', ['app/config/parameters.yml']);

// Symfony writable dirs
set('writable_dirs', ['app/cache', 'app/logs']);

// Assets
set('assets', ['web/css', 'web/images', 'web/js']);

// Requires non symfony-core package `kriswallsmith/assetic` to be installed
set('dump_assets', false);

// Environment vars
env('env_vars', 'SYMFONY_ENV={{env}}');

// Adding support for the Symfony3 directory structure
set('bin_dir', 'app');
set('var_dir', 'app');

// Symfony console bin
env('bin/console', function () {
    return sprintf('{{release_path}}/%s/console', trim(get('bin_dir'), '/'));
});

// Symfony console opts
env('console_options', function () {
    $options = '--no-interaction --env={{env}}';

    return env('env') !== 'prod' ? $options : sprintf('%s --no-debug', $options);
});


/**
 * Create cache dir
 */
task('deploy:create_cache_dir', function () {
    // Set cache dir
    env('cache_dir', '{{release_path}}/' . trim(get('var_dir'), '/') . '/cache');

    // Remove cache dir if it exist
    run('if [ -d "{{cache_dir}}" ]; then rm -rf {{cache_dir}}; fi');

    // Create cache dir
    run('mkdir -p {{cache_dir}}');

    // Set rights
    run("chmod -R g+w {{cache_dir}}");
})->desc('Create cache dir');


/**
 * Normalize asset timestamps
 */
task('deploy:assets', function () {
    $assets = implode(' ', array_map(function ($asset) {
        return "{{release_path}}/$asset";
    }, get('assets')));

<<<<<<< HEAD
    $time = date('YmdHi.s');

    run("find $assets -exec touch -t $time {} ';' &> /dev/null || true");
=======
    run(sprintf('find %s -exec touch -t %s {} \';\' &> /dev/null || true', $assets, date('Ymdhi.s')));
>>>>>>> 3b009386
})->desc('Normalize asset timestamps');


/**
 * Install assets from public dir of bundles
 */
task('deploy:assets:install', function () {
    run('{{env_vars}} {{bin/php}} {{bin/console}} assets:install {{console_options}} {{release_path}}/web');
})->desc('Install bundle assets');


/**
 * Dump all assets to the filesystem
 */
task('deploy:assetic:dump', function () {
    if (get('dump_assets')) {
        run('{{env_vars}} {{bin/php}} {{bin/console}} assetic:dump {{console_options}}');
    }
})->desc('Dump assets');


/**
 * Warm up cache
 */
task('deploy:cache:warmup', function () {
    run('{{env_vars}} {{bin/php}} {{bin/console}} cache:warmup {{console_options}}');
})->desc('Warm up cache');


/**
 * Migrate database
 */
task('database:migrate', function () {
    run('{{env_vars}} {{bin/php}} {{bin/console}} doctrine:migrations:migrate {{console_options}}');
})->desc('Migrate database');


/**
 * Remove app_dev.php files
 */
task('deploy:clear_controllers', function () {
    run('rm -f {{release_path}}/web/app_*.php');
    run('rm -f {{release_path}}/web/config.php');
})->setPrivate();

// Run after code is checked out
after('deploy:update_code', 'deploy:clear_controllers');


/**
 * Main task
 */
task('deploy', [
    'deploy:prepare',
    'deploy:release',
    'deploy:update_code',
    'deploy:create_cache_dir',
    'deploy:shared',
    'deploy:assets',
    'deploy:vendors',
    'deploy:assets:install',
    'deploy:assetic:dump',
    'deploy:cache:warmup',
    'deploy:writable',
    'deploy:symlink',
    'cleanup',
])->desc('Deploy your project');

// Display success message on completion
after('deploy', 'success');<|MERGE_RESOLUTION|>--- conflicted
+++ resolved
@@ -78,13 +78,7 @@
         return "{{release_path}}/$asset";
     }, get('assets')));
 
-<<<<<<< HEAD
-    $time = date('YmdHi.s');
-
-    run("find $assets -exec touch -t $time {} ';' &> /dev/null || true");
-=======
     run(sprintf('find %s -exec touch -t %s {} \';\' &> /dev/null || true', $assets, date('Ymdhi.s')));
->>>>>>> 3b009386
 })->desc('Normalize asset timestamps');
 
 
