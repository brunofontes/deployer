{
    "_readme": [
        "This file locks the dependencies of your project to a known state",
        "Read more about it at https://getcomposer.org/doc/01-basic-usage.md#composer-lock-the-lock-file",
        "This file is @generated automatically"
    ],
<<<<<<< HEAD
    "hash": "1e70be779ba36eb10b3144757d7c504e",
    "content-hash": "e4d1250fb3aa003d90560b26a2264227",
=======
    "hash": "9bef13f8e94873bc52d2ae15e6f74626",
    "content-hash": "3893f2b03e38c8ade5a15b058224d031",
>>>>>>> 5fa083c0
    "packages": [
        {
            "name": "deployer/phar-update",
            "version": "v1.0.0",
            "source": {
                "type": "git",
                "url": "https://github.com/deployphp/phar-update.git",
                "reference": "df2670056d9922b6f02e055ce9846508656b02aa"
            },
            "dist": {
                "type": "zip",
                "url": "https://api.github.com/repos/deployphp/phar-update/zipball/df2670056d9922b6f02e055ce9846508656b02aa",
                "reference": "df2670056d9922b6f02e055ce9846508656b02aa",
                "shasum": ""
            },
            "require": {
                "herrera-io/phar-update": "~2.0",
                "php": ">=5.3.3",
                "symfony/console": "^2.1|^3.0"
            },
            "require-dev": {
                "herrera-io/box": "~1.0",
                "herrera-io/phpunit-test-case": "1.*",
                "phpunit/phpunit": "3.7.*"
            },
            "type": "library",
            "autoload": {
                "psr-4": {
                    "Deployer\\Component\\PharUpdate\\": "src/"
                }
            },
            "notification-url": "https://packagist.org/downloads/",
            "license": [
                "MIT"
            ],
            "authors": [
                {
                    "name": "Kevin Herrera",
                    "email": "kevin@herrera.io",
                    "homepage": "http://kevin.herrera.io"
                },
                {
                    "name": "Anton Medvedev",
                    "email": "anton@medv.io",
                    "homepage": "http://medv.io"
                }
            ],
            "description": "Integrates Phar Update to Symfony Console.",
            "homepage": "https://github.com/deployphp/phar-update",
            "keywords": [
                "console",
                "phar",
                "update"
            ],
            "time": "2016-04-06 13:32:59"
        },
        {
            "name": "elfet/pure",
            "version": "v1.1.0",
            "source": {
                "type": "git",
                "url": "https://github.com/elfet/purephp.git",
                "reference": "e498a42ad7d3c4d9d6ff3fa0babe90dfe3262a2c"
            },
            "dist": {
                "type": "zip",
                "url": "https://api.github.com/repos/elfet/purephp/zipball/e498a42ad7d3c4d9d6ff3fa0babe90dfe3262a2c",
                "reference": "e498a42ad7d3c4d9d6ff3fa0babe90dfe3262a2c",
                "shasum": ""
            },
            "require": {
                "react/react": "~0.4",
                "symfony/console": "~2.6",
                "symfony/debug": "~2.6",
                "symfony/expression-language": "~2.6"
            },
            "require-dev": {
                "phpunit/phpunit": "~4.4",
                "symfony/finder": "~2.6",
                "symfony/process": "~2.6"
            },
            "bin": [
                "pure"
            ],
            "type": "library",
            "autoload": {
                "psr-4": {
                    "Pure\\": "src/"
                }
            },
            "notification-url": "https://packagist.org/downloads/",
            "license": [
                "MIT"
            ],
            "authors": [
                {
                    "name": "Anton Medvedev",
                    "email": "anton@elfet.ru"
                }
            ],
            "description": "Pure PHP key-value storage",
            "time": "2015-01-02 14:35:56"
        },
        {
            "name": "evenement/evenement",
            "version": "v2.0.0",
            "source": {
                "type": "git",
                "url": "https://github.com/igorw/evenement.git",
                "reference": "f6e843799fd4f4184d54d8fc7b5b3551c9fa803e"
            },
            "dist": {
                "type": "zip",
                "url": "https://api.github.com/repos/igorw/evenement/zipball/f6e843799fd4f4184d54d8fc7b5b3551c9fa803e",
                "reference": "f6e843799fd4f4184d54d8fc7b5b3551c9fa803e",
                "shasum": ""
            },
            "require": {
                "php": ">=5.4.0"
            },
            "type": "library",
            "extra": {
                "branch-alias": {
                    "dev-master": "2.0-dev"
                }
            },
            "autoload": {
                "psr-0": {
                    "Evenement": "src"
                }
            },
            "notification-url": "https://packagist.org/downloads/",
            "license": [
                "MIT"
            ],
            "authors": [
                {
                    "name": "Igor Wiedler",
                    "email": "igor@wiedler.ch",
                    "homepage": "http://wiedler.ch/igor/"
                }
            ],
            "description": "Événement is a very simple event dispatching library for PHP",
            "keywords": [
                "event-dispatcher",
                "event-emitter"
            ],
            "time": "2012-11-02 14:49:47"
        },
        {
            "name": "guzzlehttp/psr7",
            "version": "1.2.1",
            "source": {
                "type": "git",
                "url": "https://github.com/guzzle/psr7.git",
                "reference": "4d0bdbe1206df7440219ce14c972aa57cc5e4982"
            },
            "dist": {
                "type": "zip",
                "url": "https://api.github.com/repos/guzzle/psr7/zipball/4d0bdbe1206df7440219ce14c972aa57cc5e4982",
                "reference": "4d0bdbe1206df7440219ce14c972aa57cc5e4982",
                "shasum": ""
            },
            "require": {
                "php": ">=5.4.0",
                "psr/http-message": "~1.0"
            },
            "provide": {
                "psr/http-message-implementation": "1.0"
            },
            "require-dev": {
                "phpunit/phpunit": "~4.0"
            },
            "type": "library",
            "extra": {
                "branch-alias": {
                    "dev-master": "1.0-dev"
                }
            },
            "autoload": {
                "psr-4": {
                    "GuzzleHttp\\Psr7\\": "src/"
                },
                "files": [
                    "src/functions_include.php"
                ]
            },
            "notification-url": "https://packagist.org/downloads/",
            "license": [
                "MIT"
            ],
            "authors": [
                {
                    "name": "Michael Dowling",
                    "email": "mtdowling@gmail.com",
                    "homepage": "https://github.com/mtdowling"
                }
            ],
            "description": "PSR-7 message implementation",
            "keywords": [
                "http",
                "message",
                "stream",
                "uri"
            ],
            "time": "2015-11-03 01:34:55"
        },
        {
            "name": "herrera-io/json",
            "version": "1.0.3",
            "source": {
                "type": "git",
                "url": "https://github.com/kherge-abandoned/php-json.git",
                "reference": "60c696c9370a1e5136816ca557c17f82a6fa83f1"
            },
            "dist": {
                "type": "zip",
                "url": "https://api.github.com/repos/kherge-abandoned/php-json/zipball/60c696c9370a1e5136816ca557c17f82a6fa83f1",
                "reference": "60c696c9370a1e5136816ca557c17f82a6fa83f1",
                "shasum": ""
            },
            "require": {
                "ext-json": "*",
                "justinrainbow/json-schema": ">=1.0,<2.0-dev",
                "php": ">=5.3.3",
                "seld/jsonlint": ">=1.0,<2.0-dev"
            },
            "require-dev": {
                "herrera-io/phpunit-test-case": "1.*",
                "mikey179/vfsstream": "1.1.0",
                "phpunit/phpunit": "3.7.*"
            },
            "type": "library",
            "extra": {
                "branch-alias": {
                    "dev-master": "1.0-dev"
                }
            },
            "autoload": {
                "files": [
                    "src/lib/json_version.php"
                ],
                "psr-0": {
                    "Herrera\\Json": "src/lib"
                }
            },
            "notification-url": "https://packagist.org/downloads/",
            "license": [
                "MIT"
            ],
            "authors": [
                {
                    "name": "Kevin Herrera",
                    "email": "kevin@herrera.io",
                    "homepage": "http://kevin.herrera.io/",
                    "role": "Developer"
                }
            ],
            "description": "A library for simplifying JSON linting and validation.",
            "homepage": "http://herrera-io.github.com/php-json",
            "keywords": [
                "json",
                "lint",
                "schema",
                "validate"
            ],
            "time": "2013-10-30 16:51:34"
        },
        {
            "name": "herrera-io/phar-update",
            "version": "2.0.0",
            "source": {
                "type": "git",
                "url": "https://github.com/kherge-abandoned/php-phar-update.git",
                "reference": "15643c90d3d43620a4f45c910e6afb7a0ad4b488"
            },
            "dist": {
                "type": "zip",
                "url": "https://api.github.com/repos/kherge-abandoned/php-phar-update/zipball/15643c90d3d43620a4f45c910e6afb7a0ad4b488",
                "reference": "15643c90d3d43620a4f45c910e6afb7a0ad4b488",
                "shasum": ""
            },
            "require": {
                "herrera-io/json": "1.*",
                "herrera-io/version": "1.*",
                "php": ">=5.3.3"
            },
            "require-dev": {
                "herrera-io/phpunit-test-case": "1.*",
                "mikey179/vfsstream": "1.1.0",
                "phpunit/phpunit": "3.7.*"
            },
            "type": "library",
            "extra": {
                "branch-alias": {
                    "dev-master": "2.0-dev"
                }
            },
            "autoload": {
                "files": [
                    "src/lib/constants.php"
                ],
                "psr-0": {
                    "Herrera\\Phar\\Update": "src/lib"
                }
            },
            "notification-url": "https://packagist.org/downloads/",
            "license": [
                "MIT"
            ],
            "authors": [
                {
                    "name": "Kevin Herrera",
                    "email": "kevin@herrera.io",
                    "homepage": "http://kevin.herrera.io/",
                    "role": "Developer"
                }
            ],
            "description": "A library for self-updating Phars.",
            "homepage": "http://herrera-io.github.com/php-phar-update",
            "keywords": [
                "phar",
                "update"
            ],
            "time": "2013-11-09 17:13:13"
        },
        {
            "name": "herrera-io/version",
            "version": "1.1.1",
            "source": {
                "type": "git",
                "url": "https://github.com/kherge-abandoned/php-version.git",
                "reference": "d39d9642b92a04d8b8a28b871b797a35a2545e85"
            },
            "dist": {
                "type": "zip",
                "url": "https://api.github.com/repos/kherge-abandoned/php-version/zipball/d39d9642b92a04d8b8a28b871b797a35a2545e85",
                "reference": "d39d9642b92a04d8b8a28b871b797a35a2545e85",
                "shasum": ""
            },
            "require": {
                "php": ">=5.3.3"
            },
            "require-dev": {
                "herrera-io/phpunit-test-case": "1.*",
                "phpunit/phpunit": "3.7.*"
            },
            "type": "library",
            "extra": {
                "branch-alias": {
                    "dev-master": "1.1.x-dev"
                }
            },
            "autoload": {
                "psr-0": {
                    "Herrera\\Version": "src/lib"
                }
            },
            "notification-url": "https://packagist.org/downloads/",
            "license": [
                "MIT"
            ],
            "authors": [
                {
                    "name": "Kevin Herrera",
                    "email": "kevin@herrera.io",
                    "homepage": "http://kevin.herrera.io/",
                    "role": "Developer"
                }
            ],
            "description": "A library for creating, editing, and comparing semantic versioning numbers.",
            "homepage": "http://github.com/herrera-io/php-version",
            "keywords": [
                "semantic",
                "version"
            ],
            "time": "2014-05-27 05:29:25"
        },
        {
            "name": "justinrainbow/json-schema",
            "version": "v1.6.0",
            "source": {
                "type": "git",
                "url": "https://github.com/justinrainbow/json-schema.git",
                "reference": "f9e27c3e202faf14fd581ef41355d83bb4b7eb7d"
            },
            "dist": {
                "type": "zip",
                "url": "https://api.github.com/repos/justinrainbow/json-schema/zipball/f9e27c3e202faf14fd581ef41355d83bb4b7eb7d",
                "reference": "f9e27c3e202faf14fd581ef41355d83bb4b7eb7d",
                "shasum": ""
            },
            "require": {
                "php": ">=5.3.2"
            },
            "require-dev": {
                "json-schema/json-schema-test-suite": "1.1.0",
                "phpdocumentor/phpdocumentor": "~2",
                "phpunit/phpunit": "~3.7"
            },
            "bin": [
                "bin/validate-json"
            ],
            "type": "library",
            "extra": {
                "branch-alias": {
                    "dev-master": "1.4.x-dev"
                }
            },
            "autoload": {
                "psr-4": {
                    "JsonSchema\\": "src/JsonSchema/"
                }
            },
            "notification-url": "https://packagist.org/downloads/",
            "license": [
                "BSD-3-Clause"
            ],
            "authors": [
                {
                    "name": "Bruno Prieto Reis",
                    "email": "bruno.p.reis@gmail.com"
                },
                {
                    "name": "Justin Rainbow",
                    "email": "justin.rainbow@gmail.com"
                },
                {
                    "name": "Igor Wiedler",
                    "email": "igor@wiedler.ch"
                },
                {
                    "name": "Robert Schönthal",
                    "email": "seroscho@googlemail.com"
                }
            ],
            "description": "A library to validate a json schema.",
            "homepage": "https://github.com/justinrainbow/json-schema",
            "keywords": [
                "json",
                "schema"
            ],
            "time": "2016-01-06 14:37:04"
        },
        {
            "name": "phpseclib/phpseclib",
            "version": "2.0.0",
            "source": {
                "type": "git",
                "url": "https://github.com/phpseclib/phpseclib.git",
                "reference": "a74aa9efbe61430fcb60157c8e025a48ec8ff604"
            },
            "dist": {
                "type": "zip",
                "url": "https://api.github.com/repos/phpseclib/phpseclib/zipball/a74aa9efbe61430fcb60157c8e025a48ec8ff604",
                "reference": "a74aa9efbe61430fcb60157c8e025a48ec8ff604",
                "shasum": ""
            },
            "require": {
                "php": ">=5.3.3"
            },
            "require-dev": {
                "phing/phing": "~2.7",
                "phpunit/phpunit": "~4.0",
                "sami/sami": "~2.0",
                "squizlabs/php_codesniffer": "~2.0"
            },
            "suggest": {
                "ext-gmp": "Install the GMP (GNU Multiple Precision) extension in order to speed up arbitrary precision integer arithmetic operations.",
                "ext-libsodium": "SSH2/SFTP can make use of some algorithms provided by the libsodium-php extension.",
                "ext-mcrypt": "Install the Mcrypt extension in order to speed up a few other cryptographic operations.",
                "ext-openssl": "Install the OpenSSL extension in order to speed up a wide variety of cryptographic operations.",
                "pear-pear/PHP_Compat": "Install PHP_Compat to get phpseclib working on PHP < 5.0.0."
            },
            "type": "library",
            "autoload": {
                "psr-4": {
                    "phpseclib\\": "phpseclib/"
                }
            },
            "notification-url": "https://packagist.org/downloads/",
            "include-path": [
                "phpseclib/"
            ],
            "license": [
                "MIT"
            ],
            "authors": [
                {
                    "name": "Jim Wigginton",
                    "email": "terrafrost@php.net",
                    "role": "Lead Developer"
                },
                {
                    "name": "Patrick Monnerat",
                    "email": "pm@datasphere.ch",
                    "role": "Developer"
                },
                {
                    "name": "Andreas Fischer",
                    "email": "bantu@phpbb.com",
                    "role": "Developer"
                },
                {
                    "name": "Hans-Jürgen Petrich",
                    "email": "petrich@tronic-media.com",
                    "role": "Developer"
                }
            ],
            "description": "PHP Secure Communications Library - Pure-PHP implementations of RSA, AES, SSH2, SFTP, X.509 etc.",
            "homepage": "http://phpseclib.sourceforge.net",
            "keywords": [
                "BigInteger",
                "aes",
                "asn.1",
                "asn1",
                "blowfish",
                "crypto",
                "cryptography",
                "encryption",
                "rsa",
                "security",
                "sftp",
                "signature",
                "signing",
                "ssh",
                "twofish",
                "x.509",
                "x509"
            ],
            "time": "2015-08-04 04:48:03"
        },
        {
            "name": "psr/http-message",
            "version": "1.0",
            "source": {
                "type": "git",
                "url": "https://github.com/php-fig/http-message.git",
                "reference": "85d63699f0dbedb190bbd4b0d2b9dc707ea4c298"
            },
            "dist": {
                "type": "zip",
                "url": "https://api.github.com/repos/php-fig/http-message/zipball/85d63699f0dbedb190bbd4b0d2b9dc707ea4c298",
                "reference": "85d63699f0dbedb190bbd4b0d2b9dc707ea4c298",
                "shasum": ""
            },
            "require": {
                "php": ">=5.3.0"
            },
            "type": "library",
            "extra": {
                "branch-alias": {
                    "dev-master": "1.0.x-dev"
                }
            },
            "autoload": {
                "psr-4": {
                    "Psr\\Http\\Message\\": "src/"
                }
            },
            "notification-url": "https://packagist.org/downloads/",
            "license": [
                "MIT"
            ],
            "authors": [
                {
                    "name": "PHP-FIG",
                    "homepage": "http://www.php-fig.org/"
                }
            ],
            "description": "Common interface for HTTP messages",
            "keywords": [
                "http",
                "http-message",
                "psr",
                "psr-7",
                "request",
                "response"
            ],
            "time": "2015-05-04 20:22:00"
        },
        {
            "name": "psr/log",
            "version": "1.0.0",
            "source": {
                "type": "git",
                "url": "https://github.com/php-fig/log.git",
                "reference": "fe0936ee26643249e916849d48e3a51d5f5e278b"
            },
            "dist": {
                "type": "zip",
                "url": "https://api.github.com/repos/php-fig/log/zipball/fe0936ee26643249e916849d48e3a51d5f5e278b",
                "reference": "fe0936ee26643249e916849d48e3a51d5f5e278b",
                "shasum": ""
            },
            "type": "library",
            "autoload": {
                "psr-0": {
                    "Psr\\Log\\": ""
                }
            },
            "notification-url": "https://packagist.org/downloads/",
            "license": [
                "MIT"
            ],
            "authors": [
                {
                    "name": "PHP-FIG",
                    "homepage": "http://www.php-fig.org/"
                }
            ],
            "description": "Common interface for logging libraries",
            "keywords": [
                "log",
                "psr",
                "psr-3"
            ],
            "time": "2012-12-21 11:40:51"
        },
        {
            "name": "react/cache",
            "version": "v0.4.0",
            "source": {
                "type": "git",
                "url": "https://github.com/reactphp/cache.git",
                "reference": "9882ab5d8b00617baae83c6996f5a34668c11beb"
            },
            "dist": {
                "type": "zip",
                "url": "https://api.github.com/repos/reactphp/cache/zipball/9882ab5d8b00617baae83c6996f5a34668c11beb",
                "reference": "9882ab5d8b00617baae83c6996f5a34668c11beb",
                "shasum": ""
            },
            "require": {
                "php": ">=5.4.0",
                "react/promise": "~2.0"
            },
            "type": "library",
            "extra": {
                "branch-alias": {
                    "dev-master": "0.4-dev"
                }
            },
            "autoload": {
                "psr-4": {
                    "React\\Cache\\": ""
                }
            },
            "notification-url": "https://packagist.org/downloads/",
            "license": [
                "MIT"
            ],
            "description": "Async caching.",
            "keywords": [
                "cache"
            ],
            "time": "2014-02-02 01:11:26"
        },
        {
            "name": "react/child-process",
            "version": "v0.4.0",
            "source": {
                "type": "git",
                "url": "https://github.com/reactphp/child-process.git",
                "reference": "8bf211533bcbb2034e00528a47400367570dc3d7"
            },
            "dist": {
                "type": "zip",
                "url": "https://api.github.com/repos/reactphp/child-process/zipball/8bf211533bcbb2034e00528a47400367570dc3d7",
                "reference": "8bf211533bcbb2034e00528a47400367570dc3d7",
                "shasum": ""
            },
            "require": {
                "evenement/evenement": "~2.0",
                "php": ">=5.4.0",
                "react/event-loop": "0.4.*",
                "react/stream": "0.4.*"
            },
            "type": "library",
            "extra": {
                "branch-alias": {
                    "dev-master": "0.4-dev"
                }
            },
            "autoload": {
                "psr-4": {
                    "React\\ChildProcess\\": ""
                }
            },
            "notification-url": "https://packagist.org/downloads/",
            "license": [
                "MIT"
            ],
            "description": "Library for executing child processes.",
            "keywords": [
                "process"
            ],
            "time": "2014-02-02 01:11:26"
        },
        {
            "name": "react/dns",
            "version": "v0.4.1",
            "source": {
                "type": "git",
                "url": "https://github.com/reactphp/dns.git",
                "reference": "8c5ccc35dcb4b06b70eb9201842363fac7b0f3cf"
            },
            "dist": {
                "type": "zip",
                "url": "https://api.github.com/repos/reactphp/dns/zipball/8c5ccc35dcb4b06b70eb9201842363fac7b0f3cf",
                "reference": "8c5ccc35dcb4b06b70eb9201842363fac7b0f3cf",
                "shasum": ""
            },
            "require": {
                "php": ">=5.4.0",
                "react/cache": "0.4.*",
                "react/promise": "~2.0",
                "react/socket": "0.4.*"
            },
            "type": "library",
            "extra": {
                "branch-alias": {
                    "dev-master": "0.4-dev"
                }
            },
            "autoload": {
                "psr-4": {
                    "React\\Dns\\": ""
                }
            },
            "notification-url": "https://packagist.org/downloads/",
            "license": [
                "MIT"
            ],
            "description": "Async DNS resolver.",
            "keywords": [
                "dns",
                "dns-resolver"
            ],
            "time": "2014-04-12 14:09:10"
        },
        {
            "name": "react/event-loop",
            "version": "v0.4.1",
            "source": {
                "type": "git",
                "url": "https://github.com/reactphp/event-loop.git",
                "reference": "18c5297087ca01de85518e2b55078f444144aa1b"
            },
            "dist": {
                "type": "zip",
                "url": "https://api.github.com/repos/reactphp/event-loop/zipball/18c5297087ca01de85518e2b55078f444144aa1b",
                "reference": "18c5297087ca01de85518e2b55078f444144aa1b",
                "shasum": ""
            },
            "require": {
                "php": ">=5.4.0"
            },
            "suggest": {
                "ext-event": "~1.0",
                "ext-libev": "*",
                "ext-libevent": ">=0.1.0"
            },
            "type": "library",
            "extra": {
                "branch-alias": {
                    "dev-master": "0.4-dev"
                }
            },
            "autoload": {
                "psr-4": {
                    "React\\EventLoop\\": ""
                }
            },
            "notification-url": "https://packagist.org/downloads/",
            "license": [
                "MIT"
            ],
            "description": "Event loop abstraction layer that libraries can use for evented I/O.",
            "keywords": [
                "event-loop"
            ],
            "time": "2014-02-26 17:36:58"
        },
        {
            "name": "react/http",
            "version": "v0.4.1",
            "source": {
                "type": "git",
                "url": "https://github.com/reactphp/http.git",
                "reference": "f575989d67b7db0a65f5dd7e431d8f47af6c2f7b"
            },
            "dist": {
                "type": "zip",
                "url": "https://api.github.com/repos/reactphp/http/zipball/f575989d67b7db0a65f5dd7e431d8f47af6c2f7b",
                "reference": "f575989d67b7db0a65f5dd7e431d8f47af6c2f7b",
                "shasum": ""
            },
            "require": {
                "evenement/evenement": "^2.0",
                "guzzlehttp/psr7": "^1.0",
                "php": ">=5.4.0",
                "react/socket": "^0.4",
                "react/stream": "^0.4"
            },
            "type": "library",
            "extra": {
                "branch-alias": {
                    "dev-master": "0.5-dev"
                }
            },
            "autoload": {
                "psr-4": {
                    "React\\Http\\": "src"
                }
            },
            "notification-url": "https://packagist.org/downloads/",
            "license": [
                "MIT"
            ],
            "description": "Library for building an evented http server.",
            "keywords": [
                "http"
            ],
            "time": "2015-05-21 20:12:09"
        },
        {
            "name": "react/http-client",
<<<<<<< HEAD
            "version": "v0.4.8",
            "source": {
                "type": "git",
                "url": "https://github.com/reactphp/http-client.git",
                "reference": "74ad2f36e6c70eb5191e8100f5dd7d70e9480c2d"
            },
            "dist": {
                "type": "zip",
                "url": "https://api.github.com/repos/reactphp/http-client/zipball/74ad2f36e6c70eb5191e8100f5dd7d70e9480c2d",
                "reference": "74ad2f36e6c70eb5191e8100f5dd7d70e9480c2d",
=======
            "version": "v0.4.10",
            "source": {
                "type": "git",
                "url": "https://github.com/reactphp/http-client.git",
                "reference": "1a37937274cc7bf7ef194381c83f5a4ad5253575"
            },
            "dist": {
                "type": "zip",
                "url": "https://api.github.com/repos/reactphp/http-client/zipball/1a37937274cc7bf7ef194381c83f5a4ad5253575",
                "reference": "1a37937274cc7bf7ef194381c83f5a4ad5253575",
>>>>>>> 5fa083c0
                "shasum": ""
            },
            "require": {
                "evenement/evenement": "~2.0",
                "guzzlehttp/psr7": "^1.0",
                "php": ">=5.4.0",
                "react/dns": "0.4.*",
                "react/event-loop": "0.4.*",
                "react/promise": "~2.2",
                "react/socket-client": "^0.5 || ^0.4 || ^0.3",
                "react/stream": "0.4.*"
            },
            "type": "library",
            "extra": {
                "branch-alias": {
                    "dev-master": "0.5-dev"
                }
            },
            "autoload": {
                "psr-4": {
                    "React\\HttpClient\\": "src"
                }
            },
            "notification-url": "https://packagist.org/downloads/",
            "license": [
                "MIT"
            ],
            "description": "Asynchronous HTTP client library.",
            "keywords": [
                "http"
            ],
<<<<<<< HEAD
            "time": "2015-10-05 19:13:01"
        },
        {
            "name": "react/promise",
            "version": "v2.2.1",
            "source": {
                "type": "git",
                "url": "https://github.com/reactphp/promise.git",
                "reference": "3b6fca09c7d56321057fa8867c8dbe1abf648627"
            },
            "dist": {
                "type": "zip",
                "url": "https://api.github.com/repos/reactphp/promise/zipball/3b6fca09c7d56321057fa8867c8dbe1abf648627",
                "reference": "3b6fca09c7d56321057fa8867c8dbe1abf648627",
=======
            "time": "2016-03-21 14:01:16"
        },
        {
            "name": "react/promise",
            "version": "v2.4.0",
            "source": {
                "type": "git",
                "url": "https://github.com/reactphp/promise.git",
                "reference": "f942da7b505d1a294284ab343d05df42d02ad6d9"
            },
            "dist": {
                "type": "zip",
                "url": "https://api.github.com/repos/reactphp/promise/zipball/f942da7b505d1a294284ab343d05df42d02ad6d9",
                "reference": "f942da7b505d1a294284ab343d05df42d02ad6d9",
>>>>>>> 5fa083c0
                "shasum": ""
            },
            "require": {
                "php": ">=5.4.0"
            },
            "type": "library",
            "extra": {
                "branch-alias": {
                    "dev-master": "2.0-dev"
                }
            },
            "autoload": {
                "psr-4": {
                    "React\\Promise\\": "src/"
                },
                "files": [
                    "src/functions_include.php"
                ]
            },
            "notification-url": "https://packagist.org/downloads/",
            "license": [
                "MIT"
            ],
            "authors": [
                {
                    "name": "Jan Sorgalla",
                    "email": "jsorgalla@gmail.com"
                }
            ],
            "description": "A lightweight implementation of CommonJS Promises/A for PHP",
<<<<<<< HEAD
            "time": "2015-07-03 13:48:55"
=======
            "time": "2016-03-31 13:10:33"
>>>>>>> 5fa083c0
        },
        {
            "name": "react/react",
            "version": "v0.4.2",
            "source": {
                "type": "git",
                "url": "https://github.com/reactphp/react.git",
                "reference": "457b6b8a16a37c11278cac0870d6d2ff911c5765"
            },
            "dist": {
                "type": "zip",
                "url": "https://api.github.com/repos/reactphp/react/zipball/457b6b8a16a37c11278cac0870d6d2ff911c5765",
                "reference": "457b6b8a16a37c11278cac0870d6d2ff911c5765",
                "shasum": ""
            },
            "require": {
                "php": ">=5.4.0",
                "react/cache": "0.4.*",
                "react/child-process": "0.4.*",
                "react/dns": "0.4.*",
                "react/event-loop": "0.4.*",
                "react/http": "0.4.*",
                "react/http-client": "0.4.*",
                "react/promise": "~2.1",
                "react/socket": "0.4.*",
                "react/socket-client": "0.4.*",
                "react/stream": "0.4.*"
            },
            "require-dev": {
                "phpunit/phpunit": "~4.0"
            },
            "suggest": {
                "ext-event": "Allows for use of a more performant event-loop implementation.",
                "ext-libev": "Allows for use of a more performant event-loop implementation.",
                "ext-libevent": "Allows for use of a more performant event-loop implementation."
            },
            "type": "library",
            "extra": {
                "branch-alias": {
                    "dev-master": "0.5-dev"
                }
            },
            "notification-url": "https://packagist.org/downloads/",
            "license": [
                "MIT"
            ],
            "description": "Nuclear Reactor written in PHP.",
            "keywords": [
                "asynchronous",
                "event-loop",
                "reactor"
            ],
            "time": "2014-12-11 02:06:55"
        },
        {
            "name": "react/socket",
            "version": "v0.4.2",
            "source": {
                "type": "git",
                "url": "https://github.com/reactphp/socket.git",
                "reference": "a6acf405ca53fc6cfbfe7c77778ededff46aa7cc"
            },
            "dist": {
                "type": "zip",
                "url": "https://api.github.com/repos/reactphp/socket/zipball/a6acf405ca53fc6cfbfe7c77778ededff46aa7cc",
                "reference": "a6acf405ca53fc6cfbfe7c77778ededff46aa7cc",
                "shasum": ""
            },
            "require": {
                "evenement/evenement": "~2.0",
                "php": ">=5.4.0",
                "react/event-loop": "0.4.*",
                "react/stream": "0.4.*"
            },
            "type": "library",
            "extra": {
                "branch-alias": {
                    "dev-master": "0.4-dev"
                }
            },
            "autoload": {
                "psr-4": {
                    "React\\Socket\\": "src"
                }
            },
            "notification-url": "https://packagist.org/downloads/",
            "license": [
                "MIT"
            ],
            "description": "Library for building an evented socket server.",
            "keywords": [
                "Socket"
            ],
            "time": "2014-05-25 17:02:16"
        },
        {
            "name": "react/socket-client",
            "version": "v0.4.5",
            "source": {
                "type": "git",
                "url": "https://github.com/reactphp/socket-client.git",
                "reference": "a25539f2cd30b4be56e35de9f96f6aa744246cc2"
            },
            "dist": {
                "type": "zip",
                "url": "https://api.github.com/repos/reactphp/socket-client/zipball/a25539f2cd30b4be56e35de9f96f6aa744246cc2",
                "reference": "a25539f2cd30b4be56e35de9f96f6aa744246cc2",
                "shasum": ""
            },
            "require": {
                "php": ">=5.4.0",
                "react/dns": "0.4.*",
                "react/event-loop": "0.4.*",
                "react/promise": "~2.0",
                "react/stream": "0.4.*"
            },
            "type": "library",
            "extra": {
                "branch-alias": {
                    "dev-master": "0.4-dev"
                }
            },
            "autoload": {
                "psr-4": {
                    "React\\SocketClient\\": "src"
                }
            },
            "notification-url": "https://packagist.org/downloads/",
            "license": [
                "MIT"
            ],
            "description": "Async connector to open TCP/IP and SSL/TLS based connections.",
            "keywords": [
                "Socket"
            ],
            "time": "2016-03-27 18:31:39"
        },
        {
            "name": "react/stream",
            "version": "v0.4.3",
            "source": {
                "type": "git",
                "url": "https://github.com/reactphp/stream.git",
                "reference": "305b2328d2a2e157bc13b61a0f5c6e41b666b188"
            },
            "dist": {
                "type": "zip",
                "url": "https://api.github.com/repos/reactphp/stream/zipball/305b2328d2a2e157bc13b61a0f5c6e41b666b188",
                "reference": "305b2328d2a2e157bc13b61a0f5c6e41b666b188",
                "shasum": ""
            },
            "require": {
                "evenement/evenement": "^2.0|^1.0",
                "php": ">=5.3.8"
            },
            "require-dev": {
                "react/event-loop": "^0.4|^0.3",
                "react/promise": "^2.0|^1.0"
            },
            "suggest": {
                "react/event-loop": "^0.4",
                "react/promise": "^2.0"
            },
            "type": "library",
            "extra": {
                "branch-alias": {
                    "dev-master": "0.5-dev"
                }
            },
            "autoload": {
                "psr-4": {
                    "React\\Stream\\": "src"
                }
            },
            "notification-url": "https://packagist.org/downloads/",
            "license": [
                "MIT"
            ],
            "description": "Basic readable and writable stream interfaces that support piping.",
            "keywords": [
                "pipe",
                "stream"
            ],
            "time": "2015-10-07 18:32:58"
        },
        {
            "name": "seld/jsonlint",
            "version": "1.4.0",
            "source": {
                "type": "git",
                "url": "https://github.com/Seldaek/jsonlint.git",
                "reference": "66834d3e3566bb5798db7294619388786ae99394"
            },
            "dist": {
                "type": "zip",
                "url": "https://api.github.com/repos/Seldaek/jsonlint/zipball/66834d3e3566bb5798db7294619388786ae99394",
                "reference": "66834d3e3566bb5798db7294619388786ae99394",
                "shasum": ""
            },
            "require": {
                "php": "^5.3 || ^7.0"
            },
            "bin": [
                "bin/jsonlint"
            ],
            "type": "library",
            "autoload": {
                "psr-4": {
                    "Seld\\JsonLint\\": "src/Seld/JsonLint/"
                }
            },
            "notification-url": "https://packagist.org/downloads/",
            "license": [
                "MIT"
            ],
            "authors": [
                {
                    "name": "Jordi Boggiano",
                    "email": "j.boggiano@seld.be",
                    "homepage": "http://seld.be"
                }
            ],
            "description": "JSON Linter",
            "keywords": [
                "json",
                "linter",
                "parser",
                "validator"
            ],
            "time": "2015-11-21 02:21:41"
        },
        {
            "name": "symfony/console",
<<<<<<< HEAD
            "version": "v2.8.1",
            "source": {
                "type": "git",
                "url": "https://github.com/symfony/console.git",
                "reference": "2e06a5ccb19dcf9b89f1c6a677a39a8df773635a"
            },
            "dist": {
                "type": "zip",
                "url": "https://api.github.com/repos/symfony/console/zipball/2e06a5ccb19dcf9b89f1c6a677a39a8df773635a",
                "reference": "2e06a5ccb19dcf9b89f1c6a677a39a8df773635a",
=======
            "version": "v3.0.4",
            "source": {
                "type": "git",
                "url": "https://github.com/symfony/console.git",
                "reference": "6b1175135bc2a74c08a28d89761272de8beed8cd"
            },
            "dist": {
                "type": "zip",
                "url": "https://api.github.com/repos/symfony/console/zipball/6b1175135bc2a74c08a28d89761272de8beed8cd",
                "reference": "6b1175135bc2a74c08a28d89761272de8beed8cd",
>>>>>>> 5fa083c0
                "shasum": ""
            },
            "require": {
                "php": ">=5.5.9",
                "symfony/polyfill-mbstring": "~1.0"
            },
            "require-dev": {
                "psr/log": "~1.0",
                "symfony/event-dispatcher": "~2.8|~3.0",
                "symfony/process": "~2.8|~3.0"
            },
            "suggest": {
                "psr/log": "For using the console logger",
                "symfony/event-dispatcher": "",
                "symfony/process": ""
            },
            "type": "library",
            "extra": {
                "branch-alias": {
                    "dev-master": "3.0-dev"
                }
            },
            "autoload": {
                "psr-4": {
                    "Symfony\\Component\\Console\\": ""
                },
                "exclude-from-classmap": [
                    "/Tests/"
                ]
            },
            "notification-url": "https://packagist.org/downloads/",
            "license": [
                "MIT"
            ],
            "authors": [
                {
                    "name": "Fabien Potencier",
                    "email": "fabien@symfony.com"
                },
                {
                    "name": "Symfony Community",
                    "homepage": "https://symfony.com/contributors"
                }
            ],
            "description": "Symfony Console Component",
            "homepage": "https://symfony.com",
<<<<<<< HEAD
            "time": "2015-12-22 10:25:57"
        },
        {
            "name": "symfony/debug",
            "version": "v2.8.1",
            "source": {
                "type": "git",
                "url": "https://github.com/symfony/debug.git",
                "reference": "83e51a0e8940ed5e85788ba6bfa022634aa07869"
            },
            "dist": {
                "type": "zip",
                "url": "https://api.github.com/repos/symfony/debug/zipball/83e51a0e8940ed5e85788ba6bfa022634aa07869",
                "reference": "83e51a0e8940ed5e85788ba6bfa022634aa07869",
=======
            "time": "2016-03-16 17:00:50"
        },
        {
            "name": "symfony/debug",
            "version": "v3.0.4",
            "source": {
                "type": "git",
                "url": "https://github.com/symfony/debug.git",
                "reference": "a06d10888a45afd97534506afb058ec38d9ba35b"
            },
            "dist": {
                "type": "zip",
                "url": "https://api.github.com/repos/symfony/debug/zipball/a06d10888a45afd97534506afb058ec38d9ba35b",
                "reference": "a06d10888a45afd97534506afb058ec38d9ba35b",
>>>>>>> 5fa083c0
                "shasum": ""
            },
            "require": {
                "php": ">=5.3.9",
                "psr/log": "~1.0"
            },
            "conflict": {
                "symfony/http-kernel": ">=2.3,<2.3.24|~2.4.0|>=2.5,<2.5.9|>=2.6,<2.6.2"
            },
            "require-dev": {
                "symfony/class-loader": "~2.2|~3.0.0",
                "symfony/http-kernel": "~2.3.24|~2.5.9|~2.6,>=2.6.2|~3.0.0"
            },
            "type": "library",
            "extra": {
                "branch-alias": {
                    "dev-master": "2.8-dev"
                }
            },
            "autoload": {
                "psr-4": {
                    "Symfony\\Component\\Debug\\": ""
                },
                "exclude-from-classmap": [
                    "/Tests/"
                ]
            },
            "notification-url": "https://packagist.org/downloads/",
            "license": [
                "MIT"
            ],
            "authors": [
                {
                    "name": "Fabien Potencier",
                    "email": "fabien@symfony.com"
                },
                {
                    "name": "Symfony Community",
                    "homepage": "https://symfony.com/contributors"
                }
            ],
            "description": "Symfony Debug Component",
            "homepage": "https://symfony.com",
<<<<<<< HEAD
            "time": "2015-12-26 13:37:56"
        },
        {
            "name": "symfony/expression-language",
            "version": "v2.8.1",
            "source": {
                "type": "git",
                "url": "https://github.com/symfony/expression-language.git",
                "reference": "6b3dc2ac918bc5839b49024db0e0171cd0f94f63"
            },
            "dist": {
                "type": "zip",
                "url": "https://api.github.com/repos/symfony/expression-language/zipball/6b3dc2ac918bc5839b49024db0e0171cd0f94f63",
                "reference": "6b3dc2ac918bc5839b49024db0e0171cd0f94f63",
=======
            "time": "2016-03-30 10:41:14"
        },
        {
            "name": "symfony/expression-language",
            "version": "v3.0.4",
            "source": {
                "type": "git",
                "url": "https://github.com/symfony/expression-language.git",
                "reference": "98466efcae5b9e8a5dd45b300b0ff54eaa6f3988"
            },
            "dist": {
                "type": "zip",
                "url": "https://api.github.com/repos/symfony/expression-language/zipball/98466efcae5b9e8a5dd45b300b0ff54eaa6f3988",
                "reference": "98466efcae5b9e8a5dd45b300b0ff54eaa6f3988",
>>>>>>> 5fa083c0
                "shasum": ""
            },
            "require": {
                "php": ">=5.3.9"
            },
            "type": "library",
            "extra": {
                "branch-alias": {
                    "dev-master": "2.8-dev"
                }
            },
            "autoload": {
                "psr-4": {
                    "Symfony\\Component\\ExpressionLanguage\\": ""
                },
                "exclude-from-classmap": [
                    "/Tests/"
                ]
            },
            "notification-url": "https://packagist.org/downloads/",
            "license": [
                "MIT"
            ],
            "authors": [
                {
                    "name": "Fabien Potencier",
                    "email": "fabien@symfony.com"
                },
                {
                    "name": "Symfony Community",
                    "homepage": "https://symfony.com/contributors"
                }
            ],
            "description": "Symfony ExpressionLanguage Component",
            "homepage": "https://symfony.com",
<<<<<<< HEAD
            "time": "2015-10-30 20:15:42"
        },
        {
            "name": "symfony/finder",
            "version": "v2.8.1",
            "source": {
                "type": "git",
                "url": "https://github.com/symfony/finder.git",
                "reference": "dd41ae57f4f737be271d944a0cc5f5f21203a7c6"
            },
            "dist": {
                "type": "zip",
                "url": "https://api.github.com/repos/symfony/finder/zipball/dd41ae57f4f737be271d944a0cc5f5f21203a7c6",
                "reference": "dd41ae57f4f737be271d944a0cc5f5f21203a7c6",
=======
            "time": "2016-03-10 10:34:12"
        },
        {
            "name": "symfony/finder",
            "version": "v3.0.4",
            "source": {
                "type": "git",
                "url": "https://github.com/symfony/finder.git",
                "reference": "c54e407b35bc098916704e9fd090da21da4c4f52"
            },
            "dist": {
                "type": "zip",
                "url": "https://api.github.com/repos/symfony/finder/zipball/c54e407b35bc098916704e9fd090da21da4c4f52",
                "reference": "c54e407b35bc098916704e9fd090da21da4c4f52",
>>>>>>> 5fa083c0
                "shasum": ""
            },
            "require": {
                "php": ">=5.3.9"
            },
            "type": "library",
            "extra": {
                "branch-alias": {
                    "dev-master": "2.8-dev"
                }
            },
            "autoload": {
                "psr-4": {
                    "Symfony\\Component\\Finder\\": ""
                },
                "exclude-from-classmap": [
                    "/Tests/"
                ]
            },
            "notification-url": "https://packagist.org/downloads/",
            "license": [
                "MIT"
            ],
            "authors": [
                {
                    "name": "Fabien Potencier",
                    "email": "fabien@symfony.com"
                },
                {
                    "name": "Symfony Community",
                    "homepage": "https://symfony.com/contributors"
                }
            ],
            "description": "Symfony Finder Component",
            "homepage": "https://symfony.com",
<<<<<<< HEAD
            "time": "2015-12-05 11:09:21"
=======
            "time": "2016-03-10 11:13:05"
>>>>>>> 5fa083c0
        },
        {
            "name": "symfony/polyfill-mbstring",
            "version": "v1.0.1",
            "source": {
                "type": "git",
                "url": "https://github.com/symfony/polyfill-mbstring.git",
                "reference": "49ff736bd5d41f45240cec77b44967d76e0c3d25"
            },
            "dist": {
                "type": "zip",
                "url": "https://api.github.com/repos/symfony/polyfill-mbstring/zipball/49ff736bd5d41f45240cec77b44967d76e0c3d25",
                "reference": "49ff736bd5d41f45240cec77b44967d76e0c3d25",
                "shasum": ""
            },
            "require": {
                "php": ">=5.3.3"
            },
            "suggest": {
                "ext-mbstring": "For best performance"
            },
            "type": "library",
            "extra": {
                "branch-alias": {
                    "dev-master": "1.0-dev"
                }
            },
            "autoload": {
                "psr-4": {
                    "Symfony\\Polyfill\\Mbstring\\": ""
                },
                "files": [
                    "bootstrap.php"
                ]
            },
            "notification-url": "https://packagist.org/downloads/",
            "license": [
                "MIT"
            ],
            "authors": [
                {
                    "name": "Nicolas Grekas",
                    "email": "p@tchwork.com"
                },
                {
                    "name": "Symfony Community",
                    "homepage": "https://symfony.com/contributors"
                }
            ],
            "description": "Symfony polyfill for the Mbstring extension",
            "homepage": "https://symfony.com",
            "keywords": [
                "compatibility",
                "mbstring",
                "polyfill",
                "portable",
                "shim"
            ],
            "time": "2015-11-20 09:19:13"
        },
        {
            "name": "symfony/process",
<<<<<<< HEAD
            "version": "v2.8.1",
            "source": {
                "type": "git",
                "url": "https://github.com/symfony/process.git",
                "reference": "62c254438b5040bc2217156e1570cf2206e8540c"
            },
            "dist": {
                "type": "zip",
                "url": "https://api.github.com/repos/symfony/process/zipball/62c254438b5040bc2217156e1570cf2206e8540c",
                "reference": "62c254438b5040bc2217156e1570cf2206e8540c",
=======
            "version": "v3.0.4",
            "source": {
                "type": "git",
                "url": "https://github.com/symfony/process.git",
                "reference": "e6f1f98bbd355d209a992bfff45e7edfbd4a0776"
            },
            "dist": {
                "type": "zip",
                "url": "https://api.github.com/repos/symfony/process/zipball/e6f1f98bbd355d209a992bfff45e7edfbd4a0776",
                "reference": "e6f1f98bbd355d209a992bfff45e7edfbd4a0776",
>>>>>>> 5fa083c0
                "shasum": ""
            },
            "require": {
                "php": ">=5.3.9"
            },
            "type": "library",
            "extra": {
                "branch-alias": {
                    "dev-master": "2.8-dev"
                }
            },
            "autoload": {
                "psr-4": {
                    "Symfony\\Component\\Process\\": ""
                },
                "exclude-from-classmap": [
                    "/Tests/"
                ]
            },
            "notification-url": "https://packagist.org/downloads/",
            "license": [
                "MIT"
            ],
            "authors": [
                {
                    "name": "Fabien Potencier",
                    "email": "fabien@symfony.com"
                },
                {
                    "name": "Symfony Community",
                    "homepage": "https://symfony.com/contributors"
                }
            ],
            "description": "Symfony Process Component",
            "homepage": "https://symfony.com",
<<<<<<< HEAD
            "time": "2015-12-23 11:03:46"
        },
        {
            "name": "symfony/yaml",
            "version": "v2.8.1",
            "source": {
                "type": "git",
                "url": "https://github.com/symfony/yaml.git",
                "reference": "ac84cbb98b68a6abbc9f5149eb96ccc7b07b8966"
            },
            "dist": {
                "type": "zip",
                "url": "https://api.github.com/repos/symfony/yaml/zipball/ac84cbb98b68a6abbc9f5149eb96ccc7b07b8966",
                "reference": "ac84cbb98b68a6abbc9f5149eb96ccc7b07b8966",
=======
            "time": "2016-03-30 10:41:14"
        },
        {
            "name": "symfony/yaml",
            "version": "v3.0.4",
            "source": {
                "type": "git",
                "url": "https://github.com/symfony/yaml.git",
                "reference": "0047c8366744a16de7516622c5b7355336afae96"
            },
            "dist": {
                "type": "zip",
                "url": "https://api.github.com/repos/symfony/yaml/zipball/0047c8366744a16de7516622c5b7355336afae96",
                "reference": "0047c8366744a16de7516622c5b7355336afae96",
>>>>>>> 5fa083c0
                "shasum": ""
            },
            "require": {
                "php": ">=5.3.9"
            },
            "type": "library",
            "extra": {
                "branch-alias": {
                    "dev-master": "2.8-dev"
                }
            },
            "autoload": {
                "psr-4": {
                    "Symfony\\Component\\Yaml\\": ""
                },
                "exclude-from-classmap": [
                    "/Tests/"
                ]
            },
            "notification-url": "https://packagist.org/downloads/",
            "license": [
                "MIT"
            ],
            "authors": [
                {
                    "name": "Fabien Potencier",
                    "email": "fabien@symfony.com"
                },
                {
                    "name": "Symfony Community",
                    "homepage": "https://symfony.com/contributors"
                }
            ],
            "description": "Symfony Yaml Component",
            "homepage": "https://symfony.com",
<<<<<<< HEAD
            "time": "2015-12-26 13:37:56"
=======
            "time": "2016-03-04 07:55:57"
>>>>>>> 5fa083c0
        }
    ],
    "packages-dev": [
        {
            "name": "doctrine/instantiator",
            "version": "1.0.5",
            "source": {
                "type": "git",
                "url": "https://github.com/doctrine/instantiator.git",
                "reference": "8e884e78f9f0eb1329e445619e04456e64d8051d"
            },
            "dist": {
                "type": "zip",
                "url": "https://api.github.com/repos/doctrine/instantiator/zipball/8e884e78f9f0eb1329e445619e04456e64d8051d",
                "reference": "8e884e78f9f0eb1329e445619e04456e64d8051d",
                "shasum": ""
            },
            "require": {
                "php": ">=5.3,<8.0-DEV"
            },
            "require-dev": {
                "athletic/athletic": "~0.1.8",
                "ext-pdo": "*",
                "ext-phar": "*",
                "phpunit/phpunit": "~4.0",
                "squizlabs/php_codesniffer": "~2.0"
            },
            "type": "library",
            "extra": {
                "branch-alias": {
                    "dev-master": "1.0.x-dev"
                }
            },
            "autoload": {
                "psr-4": {
                    "Doctrine\\Instantiator\\": "src/Doctrine/Instantiator/"
                }
            },
            "notification-url": "https://packagist.org/downloads/",
            "license": [
                "MIT"
            ],
            "authors": [
                {
                    "name": "Marco Pivetta",
                    "email": "ocramius@gmail.com",
                    "homepage": "http://ocramius.github.com/"
                }
            ],
            "description": "A small, lightweight utility to instantiate objects in PHP without invoking their constructors",
            "homepage": "https://github.com/doctrine/instantiator",
            "keywords": [
                "constructor",
                "instantiate"
            ],
            "time": "2015-06-14 21:17:01"
        },
        {
            "name": "phpdocumentor/reflection-docblock",
            "version": "2.0.4",
            "source": {
                "type": "git",
                "url": "https://github.com/phpDocumentor/ReflectionDocBlock.git",
                "reference": "d68dbdc53dc358a816f00b300704702b2eaff7b8"
            },
            "dist": {
                "type": "zip",
                "url": "https://api.github.com/repos/phpDocumentor/ReflectionDocBlock/zipball/d68dbdc53dc358a816f00b300704702b2eaff7b8",
                "reference": "d68dbdc53dc358a816f00b300704702b2eaff7b8",
                "shasum": ""
            },
            "require": {
                "php": ">=5.3.3"
            },
            "require-dev": {
                "phpunit/phpunit": "~4.0"
            },
            "suggest": {
                "dflydev/markdown": "~1.0",
                "erusev/parsedown": "~1.0"
            },
            "type": "library",
            "extra": {
                "branch-alias": {
                    "dev-master": "2.0.x-dev"
                }
            },
            "autoload": {
                "psr-0": {
                    "phpDocumentor": [
                        "src/"
                    ]
                }
            },
            "notification-url": "https://packagist.org/downloads/",
            "license": [
                "MIT"
            ],
            "authors": [
                {
                    "name": "Mike van Riel",
                    "email": "mike.vanriel@naenius.com"
                }
            ],
            "time": "2015-02-03 12:10:50"
        },
        {
            "name": "phpspec/prophecy",
            "version": "v1.5.0",
            "source": {
                "type": "git",
                "url": "https://github.com/phpspec/prophecy.git",
                "reference": "4745ded9307786b730d7a60df5cb5a6c43cf95f7"
            },
            "dist": {
                "type": "zip",
                "url": "https://api.github.com/repos/phpspec/prophecy/zipball/4745ded9307786b730d7a60df5cb5a6c43cf95f7",
                "reference": "4745ded9307786b730d7a60df5cb5a6c43cf95f7",
                "shasum": ""
            },
            "require": {
                "doctrine/instantiator": "^1.0.2",
                "phpdocumentor/reflection-docblock": "~2.0",
                "sebastian/comparator": "~1.1"
            },
            "require-dev": {
                "phpspec/phpspec": "~2.0"
            },
            "type": "library",
            "extra": {
                "branch-alias": {
                    "dev-master": "1.4.x-dev"
                }
            },
            "autoload": {
                "psr-0": {
                    "Prophecy\\": "src/"
                }
            },
            "notification-url": "https://packagist.org/downloads/",
            "license": [
                "MIT"
            ],
            "authors": [
                {
                    "name": "Konstantin Kudryashov",
                    "email": "ever.zet@gmail.com",
                    "homepage": "http://everzet.com"
                },
                {
                    "name": "Marcello Duarte",
                    "email": "marcello.duarte@gmail.com"
                }
            ],
            "description": "Highly opinionated mocking framework for PHP 5.3+",
            "homepage": "https://github.com/phpspec/prophecy",
            "keywords": [
                "Double",
                "Dummy",
                "fake",
                "mock",
                "spy",
                "stub"
            ],
            "time": "2015-08-13 10:07:40"
        },
        {
            "name": "phpunit/php-code-coverage",
            "version": "2.2.4",
            "source": {
                "type": "git",
                "url": "https://github.com/sebastianbergmann/php-code-coverage.git",
                "reference": "eabf68b476ac7d0f73793aada060f1c1a9bf8979"
            },
            "dist": {
                "type": "zip",
                "url": "https://api.github.com/repos/sebastianbergmann/php-code-coverage/zipball/eabf68b476ac7d0f73793aada060f1c1a9bf8979",
                "reference": "eabf68b476ac7d0f73793aada060f1c1a9bf8979",
                "shasum": ""
            },
            "require": {
                "php": ">=5.3.3",
                "phpunit/php-file-iterator": "~1.3",
                "phpunit/php-text-template": "~1.2",
                "phpunit/php-token-stream": "~1.3",
                "sebastian/environment": "^1.3.2",
                "sebastian/version": "~1.0"
            },
            "require-dev": {
                "ext-xdebug": ">=2.1.4",
                "phpunit/phpunit": "~4"
            },
            "suggest": {
                "ext-dom": "*",
                "ext-xdebug": ">=2.2.1",
                "ext-xmlwriter": "*"
            },
            "type": "library",
            "extra": {
                "branch-alias": {
                    "dev-master": "2.2.x-dev"
                }
            },
            "autoload": {
                "classmap": [
                    "src/"
                ]
            },
            "notification-url": "https://packagist.org/downloads/",
            "license": [
                "BSD-3-Clause"
            ],
            "authors": [
                {
                    "name": "Sebastian Bergmann",
                    "email": "sb@sebastian-bergmann.de",
                    "role": "lead"
                }
            ],
            "description": "Library that provides collection, processing, and rendering functionality for PHP code coverage information.",
            "homepage": "https://github.com/sebastianbergmann/php-code-coverage",
            "keywords": [
                "coverage",
                "testing",
                "xunit"
            ],
            "time": "2015-10-06 15:47:00"
        },
        {
            "name": "phpunit/php-file-iterator",
            "version": "1.4.1",
            "source": {
                "type": "git",
                "url": "https://github.com/sebastianbergmann/php-file-iterator.git",
                "reference": "6150bf2c35d3fc379e50c7602b75caceaa39dbf0"
            },
            "dist": {
                "type": "zip",
                "url": "https://api.github.com/repos/sebastianbergmann/php-file-iterator/zipball/6150bf2c35d3fc379e50c7602b75caceaa39dbf0",
                "reference": "6150bf2c35d3fc379e50c7602b75caceaa39dbf0",
                "shasum": ""
            },
            "require": {
                "php": ">=5.3.3"
            },
            "type": "library",
            "extra": {
                "branch-alias": {
                    "dev-master": "1.4.x-dev"
                }
            },
            "autoload": {
                "classmap": [
                    "src/"
                ]
            },
            "notification-url": "https://packagist.org/downloads/",
            "license": [
                "BSD-3-Clause"
            ],
            "authors": [
                {
                    "name": "Sebastian Bergmann",
                    "email": "sb@sebastian-bergmann.de",
                    "role": "lead"
                }
            ],
            "description": "FilterIterator implementation that filters files based on a list of suffixes.",
            "homepage": "https://github.com/sebastianbergmann/php-file-iterator/",
            "keywords": [
                "filesystem",
                "iterator"
            ],
            "time": "2015-06-21 13:08:43"
        },
        {
            "name": "phpunit/php-text-template",
            "version": "1.2.1",
            "source": {
                "type": "git",
                "url": "https://github.com/sebastianbergmann/php-text-template.git",
                "reference": "31f8b717e51d9a2afca6c9f046f5d69fc27c8686"
            },
            "dist": {
                "type": "zip",
                "url": "https://api.github.com/repos/sebastianbergmann/php-text-template/zipball/31f8b717e51d9a2afca6c9f046f5d69fc27c8686",
                "reference": "31f8b717e51d9a2afca6c9f046f5d69fc27c8686",
                "shasum": ""
            },
            "require": {
                "php": ">=5.3.3"
            },
            "type": "library",
            "autoload": {
                "classmap": [
                    "src/"
                ]
            },
            "notification-url": "https://packagist.org/downloads/",
            "license": [
                "BSD-3-Clause"
            ],
            "authors": [
                {
                    "name": "Sebastian Bergmann",
                    "email": "sebastian@phpunit.de",
                    "role": "lead"
                }
            ],
            "description": "Simple template engine.",
            "homepage": "https://github.com/sebastianbergmann/php-text-template/",
            "keywords": [
                "template"
            ],
            "time": "2015-06-21 13:50:34"
        },
        {
            "name": "phpunit/php-timer",
            "version": "1.0.7",
            "source": {
                "type": "git",
                "url": "https://github.com/sebastianbergmann/php-timer.git",
                "reference": "3e82f4e9fc92665fafd9157568e4dcb01d014e5b"
            },
            "dist": {
                "type": "zip",
                "url": "https://api.github.com/repos/sebastianbergmann/php-timer/zipball/3e82f4e9fc92665fafd9157568e4dcb01d014e5b",
                "reference": "3e82f4e9fc92665fafd9157568e4dcb01d014e5b",
                "shasum": ""
            },
            "require": {
                "php": ">=5.3.3"
            },
            "type": "library",
            "autoload": {
                "classmap": [
                    "src/"
                ]
            },
            "notification-url": "https://packagist.org/downloads/",
            "license": [
                "BSD-3-Clause"
            ],
            "authors": [
                {
                    "name": "Sebastian Bergmann",
                    "email": "sb@sebastian-bergmann.de",
                    "role": "lead"
                }
            ],
            "description": "Utility class for timing",
            "homepage": "https://github.com/sebastianbergmann/php-timer/",
            "keywords": [
                "timer"
            ],
            "time": "2015-06-21 08:01:12"
        },
        {
            "name": "phpunit/php-token-stream",
            "version": "1.4.8",
            "source": {
                "type": "git",
                "url": "https://github.com/sebastianbergmann/php-token-stream.git",
                "reference": "3144ae21711fb6cac0b1ab4cbe63b75ce3d4e8da"
            },
            "dist": {
                "type": "zip",
                "url": "https://api.github.com/repos/sebastianbergmann/php-token-stream/zipball/3144ae21711fb6cac0b1ab4cbe63b75ce3d4e8da",
                "reference": "3144ae21711fb6cac0b1ab4cbe63b75ce3d4e8da",
                "shasum": ""
            },
            "require": {
                "ext-tokenizer": "*",
                "php": ">=5.3.3"
            },
            "require-dev": {
                "phpunit/phpunit": "~4.2"
            },
            "type": "library",
            "extra": {
                "branch-alias": {
                    "dev-master": "1.4-dev"
                }
            },
            "autoload": {
                "classmap": [
                    "src/"
                ]
            },
            "notification-url": "https://packagist.org/downloads/",
            "license": [
                "BSD-3-Clause"
            ],
            "authors": [
                {
                    "name": "Sebastian Bergmann",
                    "email": "sebastian@phpunit.de"
                }
            ],
            "description": "Wrapper around PHP's tokenizer extension.",
            "homepage": "https://github.com/sebastianbergmann/php-token-stream/",
            "keywords": [
                "tokenizer"
            ],
            "time": "2015-09-15 10:49:45"
        },
        {
            "name": "phpunit/phpunit",
            "version": "4.8.21",
            "source": {
                "type": "git",
                "url": "https://github.com/sebastianbergmann/phpunit.git",
                "reference": "ea76b17bced0500a28098626b84eda12dbcf119c"
            },
            "dist": {
                "type": "zip",
                "url": "https://api.github.com/repos/sebastianbergmann/phpunit/zipball/ea76b17bced0500a28098626b84eda12dbcf119c",
                "reference": "ea76b17bced0500a28098626b84eda12dbcf119c",
                "shasum": ""
            },
            "require": {
                "ext-dom": "*",
                "ext-json": "*",
                "ext-pcre": "*",
                "ext-reflection": "*",
                "ext-spl": "*",
                "php": ">=5.3.3",
                "phpspec/prophecy": "^1.3.1",
                "phpunit/php-code-coverage": "~2.1",
                "phpunit/php-file-iterator": "~1.4",
                "phpunit/php-text-template": "~1.2",
                "phpunit/php-timer": ">=1.0.6",
                "phpunit/phpunit-mock-objects": "~2.3",
                "sebastian/comparator": "~1.1",
                "sebastian/diff": "~1.2",
                "sebastian/environment": "~1.3",
                "sebastian/exporter": "~1.2",
                "sebastian/global-state": "~1.0",
                "sebastian/version": "~1.0",
                "symfony/yaml": "~2.1|~3.0"
            },
            "suggest": {
                "phpunit/php-invoker": "~1.1"
            },
            "bin": [
                "phpunit"
            ],
            "type": "library",
            "extra": {
                "branch-alias": {
                    "dev-master": "4.8.x-dev"
                }
            },
            "autoload": {
                "classmap": [
                    "src/"
                ]
            },
            "notification-url": "https://packagist.org/downloads/",
            "license": [
                "BSD-3-Clause"
            ],
            "authors": [
                {
                    "name": "Sebastian Bergmann",
                    "email": "sebastian@phpunit.de",
                    "role": "lead"
                }
            ],
            "description": "The PHP Unit Testing framework.",
            "homepage": "https://phpunit.de/",
            "keywords": [
                "phpunit",
                "testing",
                "xunit"
            ],
            "time": "2015-12-12 07:45:58"
        },
        {
            "name": "phpunit/phpunit-mock-objects",
            "version": "2.3.8",
            "source": {
                "type": "git",
                "url": "https://github.com/sebastianbergmann/phpunit-mock-objects.git",
                "reference": "ac8e7a3db35738d56ee9a76e78a4e03d97628983"
            },
            "dist": {
                "type": "zip",
                "url": "https://api.github.com/repos/sebastianbergmann/phpunit-mock-objects/zipball/ac8e7a3db35738d56ee9a76e78a4e03d97628983",
                "reference": "ac8e7a3db35738d56ee9a76e78a4e03d97628983",
                "shasum": ""
            },
            "require": {
                "doctrine/instantiator": "^1.0.2",
                "php": ">=5.3.3",
                "phpunit/php-text-template": "~1.2",
                "sebastian/exporter": "~1.2"
            },
            "require-dev": {
                "phpunit/phpunit": "~4.4"
            },
            "suggest": {
                "ext-soap": "*"
            },
            "type": "library",
            "extra": {
                "branch-alias": {
                    "dev-master": "2.3.x-dev"
                }
            },
            "autoload": {
                "classmap": [
                    "src/"
                ]
            },
            "notification-url": "https://packagist.org/downloads/",
            "license": [
                "BSD-3-Clause"
            ],
            "authors": [
                {
                    "name": "Sebastian Bergmann",
                    "email": "sb@sebastian-bergmann.de",
                    "role": "lead"
                }
            ],
            "description": "Mock Object library for PHPUnit",
            "homepage": "https://github.com/sebastianbergmann/phpunit-mock-objects/",
            "keywords": [
                "mock",
                "xunit"
            ],
            "time": "2015-10-02 06:51:40"
        },
        {
            "name": "sebastian/comparator",
            "version": "1.2.0",
            "source": {
                "type": "git",
                "url": "https://github.com/sebastianbergmann/comparator.git",
                "reference": "937efb279bd37a375bcadf584dec0726f84dbf22"
            },
            "dist": {
                "type": "zip",
                "url": "https://api.github.com/repos/sebastianbergmann/comparator/zipball/937efb279bd37a375bcadf584dec0726f84dbf22",
                "reference": "937efb279bd37a375bcadf584dec0726f84dbf22",
                "shasum": ""
            },
            "require": {
                "php": ">=5.3.3",
                "sebastian/diff": "~1.2",
                "sebastian/exporter": "~1.2"
            },
            "require-dev": {
                "phpunit/phpunit": "~4.4"
            },
            "type": "library",
            "extra": {
                "branch-alias": {
                    "dev-master": "1.2.x-dev"
                }
            },
            "autoload": {
                "classmap": [
                    "src/"
                ]
            },
            "notification-url": "https://packagist.org/downloads/",
            "license": [
                "BSD-3-Clause"
            ],
            "authors": [
                {
                    "name": "Jeff Welch",
                    "email": "whatthejeff@gmail.com"
                },
                {
                    "name": "Volker Dusch",
                    "email": "github@wallbash.com"
                },
                {
                    "name": "Bernhard Schussek",
                    "email": "bschussek@2bepublished.at"
                },
                {
                    "name": "Sebastian Bergmann",
                    "email": "sebastian@phpunit.de"
                }
            ],
            "description": "Provides the functionality to compare PHP values for equality",
            "homepage": "http://www.github.com/sebastianbergmann/comparator",
            "keywords": [
                "comparator",
                "compare",
                "equality"
            ],
            "time": "2015-07-26 15:48:44"
        },
        {
            "name": "sebastian/diff",
            "version": "1.4.1",
            "source": {
                "type": "git",
                "url": "https://github.com/sebastianbergmann/diff.git",
                "reference": "13edfd8706462032c2f52b4b862974dd46b71c9e"
            },
            "dist": {
                "type": "zip",
                "url": "https://api.github.com/repos/sebastianbergmann/diff/zipball/13edfd8706462032c2f52b4b862974dd46b71c9e",
                "reference": "13edfd8706462032c2f52b4b862974dd46b71c9e",
                "shasum": ""
            },
            "require": {
                "php": ">=5.3.3"
            },
            "require-dev": {
                "phpunit/phpunit": "~4.8"
            },
            "type": "library",
            "extra": {
                "branch-alias": {
                    "dev-master": "1.4-dev"
                }
            },
            "autoload": {
                "classmap": [
                    "src/"
                ]
            },
            "notification-url": "https://packagist.org/downloads/",
            "license": [
                "BSD-3-Clause"
            ],
            "authors": [
                {
                    "name": "Kore Nordmann",
                    "email": "mail@kore-nordmann.de"
                },
                {
                    "name": "Sebastian Bergmann",
                    "email": "sebastian@phpunit.de"
                }
            ],
            "description": "Diff implementation",
            "homepage": "https://github.com/sebastianbergmann/diff",
            "keywords": [
                "diff"
            ],
            "time": "2015-12-08 07:14:41"
        },
        {
            "name": "sebastian/environment",
            "version": "1.3.3",
            "source": {
                "type": "git",
                "url": "https://github.com/sebastianbergmann/environment.git",
                "reference": "6e7133793a8e5a5714a551a8324337374be209df"
            },
            "dist": {
                "type": "zip",
                "url": "https://api.github.com/repos/sebastianbergmann/environment/zipball/6e7133793a8e5a5714a551a8324337374be209df",
                "reference": "6e7133793a8e5a5714a551a8324337374be209df",
                "shasum": ""
            },
            "require": {
                "php": ">=5.3.3"
            },
            "require-dev": {
                "phpunit/phpunit": "~4.4"
            },
            "type": "library",
            "extra": {
                "branch-alias": {
                    "dev-master": "1.3.x-dev"
                }
            },
            "autoload": {
                "classmap": [
                    "src/"
                ]
            },
            "notification-url": "https://packagist.org/downloads/",
            "license": [
                "BSD-3-Clause"
            ],
            "authors": [
                {
                    "name": "Sebastian Bergmann",
                    "email": "sebastian@phpunit.de"
                }
            ],
            "description": "Provides functionality to handle HHVM/PHP environments",
            "homepage": "http://www.github.com/sebastianbergmann/environment",
            "keywords": [
                "Xdebug",
                "environment",
                "hhvm"
            ],
            "time": "2015-12-02 08:37:27"
        },
        {
            "name": "sebastian/exporter",
            "version": "1.2.1",
            "source": {
                "type": "git",
                "url": "https://github.com/sebastianbergmann/exporter.git",
                "reference": "7ae5513327cb536431847bcc0c10edba2701064e"
            },
            "dist": {
                "type": "zip",
                "url": "https://api.github.com/repos/sebastianbergmann/exporter/zipball/7ae5513327cb536431847bcc0c10edba2701064e",
                "reference": "7ae5513327cb536431847bcc0c10edba2701064e",
                "shasum": ""
            },
            "require": {
                "php": ">=5.3.3",
                "sebastian/recursion-context": "~1.0"
            },
            "require-dev": {
                "phpunit/phpunit": "~4.4"
            },
            "type": "library",
            "extra": {
                "branch-alias": {
                    "dev-master": "1.2.x-dev"
                }
            },
            "autoload": {
                "classmap": [
                    "src/"
                ]
            },
            "notification-url": "https://packagist.org/downloads/",
            "license": [
                "BSD-3-Clause"
            ],
            "authors": [
                {
                    "name": "Jeff Welch",
                    "email": "whatthejeff@gmail.com"
                },
                {
                    "name": "Volker Dusch",
                    "email": "github@wallbash.com"
                },
                {
                    "name": "Bernhard Schussek",
                    "email": "bschussek@2bepublished.at"
                },
                {
                    "name": "Sebastian Bergmann",
                    "email": "sebastian@phpunit.de"
                },
                {
                    "name": "Adam Harvey",
                    "email": "aharvey@php.net"
                }
            ],
            "description": "Provides the functionality to export PHP variables for visualization",
            "homepage": "http://www.github.com/sebastianbergmann/exporter",
            "keywords": [
                "export",
                "exporter"
            ],
            "time": "2015-06-21 07:55:53"
        },
        {
            "name": "sebastian/global-state",
            "version": "1.1.1",
            "source": {
                "type": "git",
                "url": "https://github.com/sebastianbergmann/global-state.git",
                "reference": "bc37d50fea7d017d3d340f230811c9f1d7280af4"
            },
            "dist": {
                "type": "zip",
                "url": "https://api.github.com/repos/sebastianbergmann/global-state/zipball/bc37d50fea7d017d3d340f230811c9f1d7280af4",
                "reference": "bc37d50fea7d017d3d340f230811c9f1d7280af4",
                "shasum": ""
            },
            "require": {
                "php": ">=5.3.3"
            },
            "require-dev": {
                "phpunit/phpunit": "~4.2"
            },
            "suggest": {
                "ext-uopz": "*"
            },
            "type": "library",
            "extra": {
                "branch-alias": {
                    "dev-master": "1.0-dev"
                }
            },
            "autoload": {
                "classmap": [
                    "src/"
                ]
            },
            "notification-url": "https://packagist.org/downloads/",
            "license": [
                "BSD-3-Clause"
            ],
            "authors": [
                {
                    "name": "Sebastian Bergmann",
                    "email": "sebastian@phpunit.de"
                }
            ],
            "description": "Snapshotting of global state",
            "homepage": "http://www.github.com/sebastianbergmann/global-state",
            "keywords": [
                "global state"
            ],
            "time": "2015-10-12 03:26:01"
        },
        {
            "name": "sebastian/recursion-context",
            "version": "1.0.2",
            "source": {
                "type": "git",
                "url": "https://github.com/sebastianbergmann/recursion-context.git",
                "reference": "913401df809e99e4f47b27cdd781f4a258d58791"
            },
            "dist": {
                "type": "zip",
                "url": "https://api.github.com/repos/sebastianbergmann/recursion-context/zipball/913401df809e99e4f47b27cdd781f4a258d58791",
                "reference": "913401df809e99e4f47b27cdd781f4a258d58791",
                "shasum": ""
            },
            "require": {
                "php": ">=5.3.3"
            },
            "require-dev": {
                "phpunit/phpunit": "~4.4"
            },
            "type": "library",
            "extra": {
                "branch-alias": {
                    "dev-master": "1.0.x-dev"
                }
            },
            "autoload": {
                "classmap": [
                    "src/"
                ]
            },
            "notification-url": "https://packagist.org/downloads/",
            "license": [
                "BSD-3-Clause"
            ],
            "authors": [
                {
                    "name": "Jeff Welch",
                    "email": "whatthejeff@gmail.com"
                },
                {
                    "name": "Sebastian Bergmann",
                    "email": "sebastian@phpunit.de"
                },
                {
                    "name": "Adam Harvey",
                    "email": "aharvey@php.net"
                }
            ],
            "description": "Provides functionality to recursively process PHP variables",
            "homepage": "http://www.github.com/sebastianbergmann/recursion-context",
            "time": "2015-11-11 19:50:13"
        },
        {
            "name": "sebastian/version",
            "version": "1.0.6",
            "source": {
                "type": "git",
                "url": "https://github.com/sebastianbergmann/version.git",
                "reference": "58b3a85e7999757d6ad81c787a1fbf5ff6c628c6"
            },
            "dist": {
                "type": "zip",
                "url": "https://api.github.com/repos/sebastianbergmann/version/zipball/58b3a85e7999757d6ad81c787a1fbf5ff6c628c6",
                "reference": "58b3a85e7999757d6ad81c787a1fbf5ff6c628c6",
                "shasum": ""
            },
            "type": "library",
            "autoload": {
                "classmap": [
                    "src/"
                ]
            },
            "notification-url": "https://packagist.org/downloads/",
            "license": [
                "BSD-3-Clause"
            ],
            "authors": [
                {
                    "name": "Sebastian Bergmann",
                    "email": "sebastian@phpunit.de",
                    "role": "lead"
                }
            ],
            "description": "Library that helps with managing the version number of Git-hosted PHP projects",
            "homepage": "https://github.com/sebastianbergmann/version",
            "time": "2015-06-21 13:59:46"
        }
    ],
    "aliases": [],
    "minimum-stability": "stable",
    "stability-flags": [],
    "prefer-stable": false,
    "prefer-lowest": false,
    "platform": {
        "php": ">=5.4.0"
    },
    "platform-dev": []
}<|MERGE_RESOLUTION|>--- conflicted
+++ resolved
@@ -4,13 +4,8 @@
         "Read more about it at https://getcomposer.org/doc/01-basic-usage.md#composer-lock-the-lock-file",
         "This file is @generated automatically"
     ],
-<<<<<<< HEAD
-    "hash": "1e70be779ba36eb10b3144757d7c504e",
-    "content-hash": "e4d1250fb3aa003d90560b26a2264227",
-=======
     "hash": "9bef13f8e94873bc52d2ae15e6f74626",
     "content-hash": "3893f2b03e38c8ade5a15b058224d031",
->>>>>>> 5fa083c0
     "packages": [
         {
             "name": "deployer/phar-update",
@@ -69,28 +64,28 @@
         },
         {
             "name": "elfet/pure",
-            "version": "v1.1.0",
+            "version": "v2.0.0",
             "source": {
                 "type": "git",
                 "url": "https://github.com/elfet/purephp.git",
-                "reference": "e498a42ad7d3c4d9d6ff3fa0babe90dfe3262a2c"
-            },
-            "dist": {
-                "type": "zip",
-                "url": "https://api.github.com/repos/elfet/purephp/zipball/e498a42ad7d3c4d9d6ff3fa0babe90dfe3262a2c",
-                "reference": "e498a42ad7d3c4d9d6ff3fa0babe90dfe3262a2c",
+                "reference": "9d6422d31b89c4f79c322df2a7772936a8bc74a1"
+            },
+            "dist": {
+                "type": "zip",
+                "url": "https://api.github.com/repos/elfet/purephp/zipball/9d6422d31b89c4f79c322df2a7772936a8bc74a1",
+                "reference": "9d6422d31b89c4f79c322df2a7772936a8bc74a1",
                 "shasum": ""
             },
             "require": {
                 "react/react": "~0.4",
-                "symfony/console": "~2.6",
-                "symfony/debug": "~2.6",
-                "symfony/expression-language": "~2.6"
+                "symfony/console": "~2.6|~3.0",
+                "symfony/debug": "~2.6|~3.0",
+                "symfony/expression-language": "~2.6|~3.0"
             },
             "require-dev": {
                 "phpunit/phpunit": "~4.4",
-                "symfony/finder": "~2.6",
-                "symfony/process": "~2.6"
+                "symfony/finder": "~2.6|~3.0",
+                "symfony/process": "~2.6|~3.0"
             },
             "bin": [
                 "pure"
@@ -108,11 +103,11 @@
             "authors": [
                 {
                     "name": "Anton Medvedev",
-                    "email": "anton@elfet.ru"
+                    "email": "anton@medv.io"
                 }
             ],
             "description": "Pure PHP key-value storage",
-            "time": "2015-01-02 14:35:56"
+            "time": "2016-03-19 14:26:03"
         },
         {
             "name": "evenement/evenement",
@@ -162,16 +157,16 @@
         },
         {
             "name": "guzzlehttp/psr7",
-            "version": "1.2.1",
+            "version": "1.2.3",
             "source": {
                 "type": "git",
                 "url": "https://github.com/guzzle/psr7.git",
-                "reference": "4d0bdbe1206df7440219ce14c972aa57cc5e4982"
-            },
-            "dist": {
-                "type": "zip",
-                "url": "https://api.github.com/repos/guzzle/psr7/zipball/4d0bdbe1206df7440219ce14c972aa57cc5e4982",
-                "reference": "4d0bdbe1206df7440219ce14c972aa57cc5e4982",
+                "reference": "2e89629ff057ebb49492ba08e6995d3a6a80021b"
+            },
+            "dist": {
+                "type": "zip",
+                "url": "https://api.github.com/repos/guzzle/psr7/zipball/2e89629ff057ebb49492ba08e6995d3a6a80021b",
+                "reference": "2e89629ff057ebb49492ba08e6995d3a6a80021b",
                 "shasum": ""
             },
             "require": {
@@ -216,7 +211,7 @@
                 "stream",
                 "uri"
             ],
-            "time": "2015-11-03 01:34:55"
+            "time": "2016-02-18 21:54:00"
         },
         {
             "name": "herrera-io/json",
@@ -391,20 +386,20 @@
         },
         {
             "name": "justinrainbow/json-schema",
-            "version": "v1.6.0",
+            "version": "1.6.1",
             "source": {
                 "type": "git",
                 "url": "https://github.com/justinrainbow/json-schema.git",
-                "reference": "f9e27c3e202faf14fd581ef41355d83bb4b7eb7d"
-            },
-            "dist": {
-                "type": "zip",
-                "url": "https://api.github.com/repos/justinrainbow/json-schema/zipball/f9e27c3e202faf14fd581ef41355d83bb4b7eb7d",
-                "reference": "f9e27c3e202faf14fd581ef41355d83bb4b7eb7d",
-                "shasum": ""
-            },
-            "require": {
-                "php": ">=5.3.2"
+                "reference": "cc84765fb7317f6b07bd8ac78364747f95b86341"
+            },
+            "dist": {
+                "type": "zip",
+                "url": "https://api.github.com/repos/justinrainbow/json-schema/zipball/cc84765fb7317f6b07bd8ac78364747f95b86341",
+                "reference": "cc84765fb7317f6b07bd8ac78364747f95b86341",
+                "shasum": ""
+            },
+            "require": {
+                "php": ">=5.3.29"
             },
             "require-dev": {
                 "json-schema/json-schema-test-suite": "1.1.0",
@@ -417,7 +412,7 @@
             "type": "library",
             "extra": {
                 "branch-alias": {
-                    "dev-master": "1.4.x-dev"
+                    "dev-master": "1.6.x-dev"
                 }
             },
             "autoload": {
@@ -453,20 +448,20 @@
                 "json",
                 "schema"
             ],
-            "time": "2016-01-06 14:37:04"
+            "time": "2016-01-25 15:43:01"
         },
         {
             "name": "phpseclib/phpseclib",
-            "version": "2.0.0",
+            "version": "2.0.1",
             "source": {
                 "type": "git",
                 "url": "https://github.com/phpseclib/phpseclib.git",
-                "reference": "a74aa9efbe61430fcb60157c8e025a48ec8ff604"
-            },
-            "dist": {
-                "type": "zip",
-                "url": "https://api.github.com/repos/phpseclib/phpseclib/zipball/a74aa9efbe61430fcb60157c8e025a48ec8ff604",
-                "reference": "a74aa9efbe61430fcb60157c8e025a48ec8ff604",
+                "reference": "ba6fb78f727cd09f2a649113b95468019e490585"
+            },
+            "dist": {
+                "type": "zip",
+                "url": "https://api.github.com/repos/phpseclib/phpseclib/zipball/ba6fb78f727cd09f2a649113b95468019e490585",
+                "reference": "ba6fb78f727cd09f2a649113b95468019e490585",
                 "shasum": ""
             },
             "require": {
@@ -482,8 +477,7 @@
                 "ext-gmp": "Install the GMP (GNU Multiple Precision) extension in order to speed up arbitrary precision integer arithmetic operations.",
                 "ext-libsodium": "SSH2/SFTP can make use of some algorithms provided by the libsodium-php extension.",
                 "ext-mcrypt": "Install the Mcrypt extension in order to speed up a few other cryptographic operations.",
-                "ext-openssl": "Install the OpenSSL extension in order to speed up a wide variety of cryptographic operations.",
-                "pear-pear/PHP_Compat": "Install PHP_Compat to get phpseclib working on PHP < 5.0.0."
+                "ext-openssl": "Install the OpenSSL extension in order to speed up a wide variety of cryptographic operations."
             },
             "type": "library",
             "autoload": {
@@ -492,9 +486,6 @@
                 }
             },
             "notification-url": "https://packagist.org/downloads/",
-            "include-path": [
-                "phpseclib/"
-            ],
             "license": [
                 "MIT"
             ],
@@ -517,6 +508,11 @@
                 {
                     "name": "Hans-Jürgen Petrich",
                     "email": "petrich@tronic-media.com",
+                    "role": "Developer"
+                },
+                {
+                    "name": "Graham Campbell",
+                    "email": "graham@alt-three.com",
                     "role": "Developer"
                 }
             ],
@@ -541,7 +537,7 @@
                 "x.509",
                 "x509"
             ],
-            "time": "2015-08-04 04:48:03"
+            "time": "2016-01-18 17:07:21"
         },
         {
             "name": "psr/http-message",
@@ -632,31 +628,26 @@
         },
         {
             "name": "react/cache",
-            "version": "v0.4.0",
+            "version": "v0.4.1",
             "source": {
                 "type": "git",
                 "url": "https://github.com/reactphp/cache.git",
-                "reference": "9882ab5d8b00617baae83c6996f5a34668c11beb"
-            },
-            "dist": {
-                "type": "zip",
-                "url": "https://api.github.com/repos/reactphp/cache/zipball/9882ab5d8b00617baae83c6996f5a34668c11beb",
-                "reference": "9882ab5d8b00617baae83c6996f5a34668c11beb",
-                "shasum": ""
-            },
-            "require": {
-                "php": ">=5.4.0",
-                "react/promise": "~2.0"
-            },
-            "type": "library",
-            "extra": {
-                "branch-alias": {
-                    "dev-master": "0.4-dev"
-                }
-            },
+                "reference": "558f614891341b1d817a8cdf9a358948ec49638f"
+            },
+            "dist": {
+                "type": "zip",
+                "url": "https://api.github.com/repos/reactphp/cache/zipball/558f614891341b1d817a8cdf9a358948ec49638f",
+                "reference": "558f614891341b1d817a8cdf9a358948ec49638f",
+                "shasum": ""
+            },
+            "require": {
+                "php": ">=5.3.0",
+                "react/promise": "~2.0|~1.1"
+            },
+            "type": "library",
             "autoload": {
                 "psr-4": {
-                    "React\\Cache\\": ""
+                    "React\\Cache\\": "src\\"
                 }
             },
             "notification-url": "https://packagist.org/downloads/",
@@ -667,7 +658,7 @@
             "keywords": [
                 "cache"
             ],
-            "time": "2014-02-02 01:11:26"
+            "time": "2016-02-25 18:17:16"
         },
         {
             "name": "react/child-process",
@@ -712,23 +703,23 @@
         },
         {
             "name": "react/dns",
-            "version": "v0.4.1",
+            "version": "v0.4.2",
             "source": {
                 "type": "git",
                 "url": "https://github.com/reactphp/dns.git",
-                "reference": "8c5ccc35dcb4b06b70eb9201842363fac7b0f3cf"
-            },
-            "dist": {
-                "type": "zip",
-                "url": "https://api.github.com/repos/reactphp/dns/zipball/8c5ccc35dcb4b06b70eb9201842363fac7b0f3cf",
-                "reference": "8c5ccc35dcb4b06b70eb9201842363fac7b0f3cf",
-                "shasum": ""
-            },
-            "require": {
-                "php": ">=5.4.0",
-                "react/cache": "0.4.*",
-                "react/promise": "~2.0",
-                "react/socket": "0.4.*"
+                "reference": "62f6201e487df8add209cc42f05ffca33ee1ba05"
+            },
+            "dist": {
+                "type": "zip",
+                "url": "https://api.github.com/repos/reactphp/dns/zipball/62f6201e487df8add209cc42f05ffca33ee1ba05",
+                "reference": "62f6201e487df8add209cc42f05ffca33ee1ba05",
+                "shasum": ""
+            },
+            "require": {
+                "php": ">=5.3.0",
+                "react/cache": "~0.4.0|~0.3.0",
+                "react/promise": "~2.0|~1.1",
+                "react/socket": "~0.4.0|~0.3.0"
             },
             "type": "library",
             "extra": {
@@ -738,7 +729,7 @@
             },
             "autoload": {
                 "psr-4": {
-                    "React\\Dns\\": ""
+                    "React\\Dns\\": "src"
                 }
             },
             "notification-url": "https://packagist.org/downloads/",
@@ -750,20 +741,20 @@
                 "dns",
                 "dns-resolver"
             ],
-            "time": "2014-04-12 14:09:10"
+            "time": "2016-02-24 23:45:36"
         },
         {
             "name": "react/event-loop",
-            "version": "v0.4.1",
+            "version": "v0.4.2",
             "source": {
                 "type": "git",
                 "url": "https://github.com/reactphp/event-loop.git",
-                "reference": "18c5297087ca01de85518e2b55078f444144aa1b"
-            },
-            "dist": {
-                "type": "zip",
-                "url": "https://api.github.com/repos/reactphp/event-loop/zipball/18c5297087ca01de85518e2b55078f444144aa1b",
-                "reference": "18c5297087ca01de85518e2b55078f444144aa1b",
+                "reference": "164799f73175e1c80bba92a220ea35df6ca371dd"
+            },
+            "dist": {
+                "type": "zip",
+                "url": "https://api.github.com/repos/reactphp/event-loop/zipball/164799f73175e1c80bba92a220ea35df6ca371dd",
+                "reference": "164799f73175e1c80bba92a220ea35df6ca371dd",
                 "shasum": ""
             },
             "require": {
@@ -777,12 +768,12 @@
             "type": "library",
             "extra": {
                 "branch-alias": {
-                    "dev-master": "0.4-dev"
+                    "dev-master": "0.5-dev"
                 }
             },
             "autoload": {
                 "psr-4": {
-                    "React\\EventLoop\\": ""
+                    "React\\EventLoop\\": "src"
                 }
             },
             "notification-url": "https://packagist.org/downloads/",
@@ -791,9 +782,10 @@
             ],
             "description": "Event loop abstraction layer that libraries can use for evented I/O.",
             "keywords": [
+                "asynchronous",
                 "event-loop"
             ],
-            "time": "2014-02-26 17:36:58"
+            "time": "2016-03-08 02:09:32"
         },
         {
             "name": "react/http",
@@ -839,18 +831,6 @@
         },
         {
             "name": "react/http-client",
-<<<<<<< HEAD
-            "version": "v0.4.8",
-            "source": {
-                "type": "git",
-                "url": "https://github.com/reactphp/http-client.git",
-                "reference": "74ad2f36e6c70eb5191e8100f5dd7d70e9480c2d"
-            },
-            "dist": {
-                "type": "zip",
-                "url": "https://api.github.com/repos/reactphp/http-client/zipball/74ad2f36e6c70eb5191e8100f5dd7d70e9480c2d",
-                "reference": "74ad2f36e6c70eb5191e8100f5dd7d70e9480c2d",
-=======
             "version": "v0.4.10",
             "source": {
                 "type": "git",
@@ -861,7 +841,6 @@
                 "type": "zip",
                 "url": "https://api.github.com/repos/reactphp/http-client/zipball/1a37937274cc7bf7ef194381c83f5a4ad5253575",
                 "reference": "1a37937274cc7bf7ef194381c83f5a4ad5253575",
->>>>>>> 5fa083c0
                 "shasum": ""
             },
             "require": {
@@ -893,22 +872,6 @@
             "keywords": [
                 "http"
             ],
-<<<<<<< HEAD
-            "time": "2015-10-05 19:13:01"
-        },
-        {
-            "name": "react/promise",
-            "version": "v2.2.1",
-            "source": {
-                "type": "git",
-                "url": "https://github.com/reactphp/promise.git",
-                "reference": "3b6fca09c7d56321057fa8867c8dbe1abf648627"
-            },
-            "dist": {
-                "type": "zip",
-                "url": "https://api.github.com/repos/reactphp/promise/zipball/3b6fca09c7d56321057fa8867c8dbe1abf648627",
-                "reference": "3b6fca09c7d56321057fa8867c8dbe1abf648627",
-=======
             "time": "2016-03-21 14:01:16"
         },
         {
@@ -923,7 +886,6 @@
                 "type": "zip",
                 "url": "https://api.github.com/repos/reactphp/promise/zipball/f942da7b505d1a294284ab343d05df42d02ad6d9",
                 "reference": "f942da7b505d1a294284ab343d05df42d02ad6d9",
->>>>>>> 5fa083c0
                 "shasum": ""
             },
             "require": {
@@ -954,11 +916,7 @@
                 }
             ],
             "description": "A lightweight implementation of CommonJS Promises/A for PHP",
-<<<<<<< HEAD
-            "time": "2015-07-03 13:48:55"
-=======
             "time": "2016-03-31 13:10:33"
->>>>>>> 5fa083c0
         },
         {
             "name": "react/react",
@@ -1015,23 +973,23 @@
         },
         {
             "name": "react/socket",
-            "version": "v0.4.2",
+            "version": "v0.4.3",
             "source": {
                 "type": "git",
                 "url": "https://github.com/reactphp/socket.git",
-                "reference": "a6acf405ca53fc6cfbfe7c77778ededff46aa7cc"
-            },
-            "dist": {
-                "type": "zip",
-                "url": "https://api.github.com/repos/reactphp/socket/zipball/a6acf405ca53fc6cfbfe7c77778ededff46aa7cc",
-                "reference": "a6acf405ca53fc6cfbfe7c77778ededff46aa7cc",
-                "shasum": ""
-            },
-            "require": {
-                "evenement/evenement": "~2.0",
-                "php": ">=5.4.0",
-                "react/event-loop": "0.4.*",
-                "react/stream": "0.4.*"
+                "reference": "ce015ec5879b96f5d30905f035f223aa85013fcc"
+            },
+            "dist": {
+                "type": "zip",
+                "url": "https://api.github.com/repos/reactphp/socket/zipball/ce015ec5879b96f5d30905f035f223aa85013fcc",
+                "reference": "ce015ec5879b96f5d30905f035f223aa85013fcc",
+                "shasum": ""
+            },
+            "require": {
+                "evenement/evenement": "~2.0|~1.0",
+                "php": ">=5.3.0",
+                "react/event-loop": "0.4.*|0.3.*",
+                "react/stream": "0.4.*|0.3.*"
             },
             "type": "library",
             "extra": {
@@ -1052,7 +1010,7 @@
             "keywords": [
                 "Socket"
             ],
-            "time": "2014-05-25 17:02:16"
+            "time": "2016-03-01 20:10:35"
         },
         {
             "name": "react/socket-client",
@@ -1192,18 +1150,6 @@
         },
         {
             "name": "symfony/console",
-<<<<<<< HEAD
-            "version": "v2.8.1",
-            "source": {
-                "type": "git",
-                "url": "https://github.com/symfony/console.git",
-                "reference": "2e06a5ccb19dcf9b89f1c6a677a39a8df773635a"
-            },
-            "dist": {
-                "type": "zip",
-                "url": "https://api.github.com/repos/symfony/console/zipball/2e06a5ccb19dcf9b89f1c6a677a39a8df773635a",
-                "reference": "2e06a5ccb19dcf9b89f1c6a677a39a8df773635a",
-=======
             "version": "v3.0.4",
             "source": {
                 "type": "git",
@@ -1214,7 +1160,6 @@
                 "type": "zip",
                 "url": "https://api.github.com/repos/symfony/console/zipball/6b1175135bc2a74c08a28d89761272de8beed8cd",
                 "reference": "6b1175135bc2a74c08a28d89761272de8beed8cd",
->>>>>>> 5fa083c0
                 "shasum": ""
             },
             "require": {
@@ -1261,22 +1206,6 @@
             ],
             "description": "Symfony Console Component",
             "homepage": "https://symfony.com",
-<<<<<<< HEAD
-            "time": "2015-12-22 10:25:57"
-        },
-        {
-            "name": "symfony/debug",
-            "version": "v2.8.1",
-            "source": {
-                "type": "git",
-                "url": "https://github.com/symfony/debug.git",
-                "reference": "83e51a0e8940ed5e85788ba6bfa022634aa07869"
-            },
-            "dist": {
-                "type": "zip",
-                "url": "https://api.github.com/repos/symfony/debug/zipball/83e51a0e8940ed5e85788ba6bfa022634aa07869",
-                "reference": "83e51a0e8940ed5e85788ba6bfa022634aa07869",
-=======
             "time": "2016-03-16 17:00:50"
         },
         {
@@ -1291,24 +1220,23 @@
                 "type": "zip",
                 "url": "https://api.github.com/repos/symfony/debug/zipball/a06d10888a45afd97534506afb058ec38d9ba35b",
                 "reference": "a06d10888a45afd97534506afb058ec38d9ba35b",
->>>>>>> 5fa083c0
-                "shasum": ""
-            },
-            "require": {
-                "php": ">=5.3.9",
+                "shasum": ""
+            },
+            "require": {
+                "php": ">=5.5.9",
                 "psr/log": "~1.0"
             },
             "conflict": {
                 "symfony/http-kernel": ">=2.3,<2.3.24|~2.4.0|>=2.5,<2.5.9|>=2.6,<2.6.2"
             },
             "require-dev": {
-                "symfony/class-loader": "~2.2|~3.0.0",
-                "symfony/http-kernel": "~2.3.24|~2.5.9|~2.6,>=2.6.2|~3.0.0"
-            },
-            "type": "library",
-            "extra": {
-                "branch-alias": {
-                    "dev-master": "2.8-dev"
+                "symfony/class-loader": "~2.8|~3.0",
+                "symfony/http-kernel": "~2.8|~3.0"
+            },
+            "type": "library",
+            "extra": {
+                "branch-alias": {
+                    "dev-master": "3.0-dev"
                 }
             },
             "autoload": {
@@ -1335,22 +1263,6 @@
             ],
             "description": "Symfony Debug Component",
             "homepage": "https://symfony.com",
-<<<<<<< HEAD
-            "time": "2015-12-26 13:37:56"
-        },
-        {
-            "name": "symfony/expression-language",
-            "version": "v2.8.1",
-            "source": {
-                "type": "git",
-                "url": "https://github.com/symfony/expression-language.git",
-                "reference": "6b3dc2ac918bc5839b49024db0e0171cd0f94f63"
-            },
-            "dist": {
-                "type": "zip",
-                "url": "https://api.github.com/repos/symfony/expression-language/zipball/6b3dc2ac918bc5839b49024db0e0171cd0f94f63",
-                "reference": "6b3dc2ac918bc5839b49024db0e0171cd0f94f63",
-=======
             "time": "2016-03-30 10:41:14"
         },
         {
@@ -1365,16 +1277,15 @@
                 "type": "zip",
                 "url": "https://api.github.com/repos/symfony/expression-language/zipball/98466efcae5b9e8a5dd45b300b0ff54eaa6f3988",
                 "reference": "98466efcae5b9e8a5dd45b300b0ff54eaa6f3988",
->>>>>>> 5fa083c0
-                "shasum": ""
-            },
-            "require": {
-                "php": ">=5.3.9"
-            },
-            "type": "library",
-            "extra": {
-                "branch-alias": {
-                    "dev-master": "2.8-dev"
+                "shasum": ""
+            },
+            "require": {
+                "php": ">=5.5.9"
+            },
+            "type": "library",
+            "extra": {
+                "branch-alias": {
+                    "dev-master": "3.0-dev"
                 }
             },
             "autoload": {
@@ -1401,22 +1312,6 @@
             ],
             "description": "Symfony ExpressionLanguage Component",
             "homepage": "https://symfony.com",
-<<<<<<< HEAD
-            "time": "2015-10-30 20:15:42"
-        },
-        {
-            "name": "symfony/finder",
-            "version": "v2.8.1",
-            "source": {
-                "type": "git",
-                "url": "https://github.com/symfony/finder.git",
-                "reference": "dd41ae57f4f737be271d944a0cc5f5f21203a7c6"
-            },
-            "dist": {
-                "type": "zip",
-                "url": "https://api.github.com/repos/symfony/finder/zipball/dd41ae57f4f737be271d944a0cc5f5f21203a7c6",
-                "reference": "dd41ae57f4f737be271d944a0cc5f5f21203a7c6",
-=======
             "time": "2016-03-10 10:34:12"
         },
         {
@@ -1431,16 +1326,15 @@
                 "type": "zip",
                 "url": "https://api.github.com/repos/symfony/finder/zipball/c54e407b35bc098916704e9fd090da21da4c4f52",
                 "reference": "c54e407b35bc098916704e9fd090da21da4c4f52",
->>>>>>> 5fa083c0
-                "shasum": ""
-            },
-            "require": {
-                "php": ">=5.3.9"
-            },
-            "type": "library",
-            "extra": {
-                "branch-alias": {
-                    "dev-master": "2.8-dev"
+                "shasum": ""
+            },
+            "require": {
+                "php": ">=5.5.9"
+            },
+            "type": "library",
+            "extra": {
+                "branch-alias": {
+                    "dev-master": "3.0-dev"
                 }
             },
             "autoload": {
@@ -1467,24 +1361,20 @@
             ],
             "description": "Symfony Finder Component",
             "homepage": "https://symfony.com",
-<<<<<<< HEAD
-            "time": "2015-12-05 11:09:21"
-=======
             "time": "2016-03-10 11:13:05"
->>>>>>> 5fa083c0
         },
         {
             "name": "symfony/polyfill-mbstring",
-            "version": "v1.0.1",
+            "version": "v1.1.1",
             "source": {
                 "type": "git",
                 "url": "https://github.com/symfony/polyfill-mbstring.git",
-                "reference": "49ff736bd5d41f45240cec77b44967d76e0c3d25"
-            },
-            "dist": {
-                "type": "zip",
-                "url": "https://api.github.com/repos/symfony/polyfill-mbstring/zipball/49ff736bd5d41f45240cec77b44967d76e0c3d25",
-                "reference": "49ff736bd5d41f45240cec77b44967d76e0c3d25",
+                "reference": "1289d16209491b584839022f29257ad859b8532d"
+            },
+            "dist": {
+                "type": "zip",
+                "url": "https://api.github.com/repos/symfony/polyfill-mbstring/zipball/1289d16209491b584839022f29257ad859b8532d",
+                "reference": "1289d16209491b584839022f29257ad859b8532d",
                 "shasum": ""
             },
             "require": {
@@ -1496,7 +1386,7 @@
             "type": "library",
             "extra": {
                 "branch-alias": {
-                    "dev-master": "1.0-dev"
+                    "dev-master": "1.1-dev"
                 }
             },
             "autoload": {
@@ -1530,22 +1420,10 @@
                 "portable",
                 "shim"
             ],
-            "time": "2015-11-20 09:19:13"
+            "time": "2016-01-20 09:13:37"
         },
         {
             "name": "symfony/process",
-<<<<<<< HEAD
-            "version": "v2.8.1",
-            "source": {
-                "type": "git",
-                "url": "https://github.com/symfony/process.git",
-                "reference": "62c254438b5040bc2217156e1570cf2206e8540c"
-            },
-            "dist": {
-                "type": "zip",
-                "url": "https://api.github.com/repos/symfony/process/zipball/62c254438b5040bc2217156e1570cf2206e8540c",
-                "reference": "62c254438b5040bc2217156e1570cf2206e8540c",
-=======
             "version": "v3.0.4",
             "source": {
                 "type": "git",
@@ -1556,16 +1434,15 @@
                 "type": "zip",
                 "url": "https://api.github.com/repos/symfony/process/zipball/e6f1f98bbd355d209a992bfff45e7edfbd4a0776",
                 "reference": "e6f1f98bbd355d209a992bfff45e7edfbd4a0776",
->>>>>>> 5fa083c0
-                "shasum": ""
-            },
-            "require": {
-                "php": ">=5.3.9"
-            },
-            "type": "library",
-            "extra": {
-                "branch-alias": {
-                    "dev-master": "2.8-dev"
+                "shasum": ""
+            },
+            "require": {
+                "php": ">=5.5.9"
+            },
+            "type": "library",
+            "extra": {
+                "branch-alias": {
+                    "dev-master": "3.0-dev"
                 }
             },
             "autoload": {
@@ -1592,22 +1469,6 @@
             ],
             "description": "Symfony Process Component",
             "homepage": "https://symfony.com",
-<<<<<<< HEAD
-            "time": "2015-12-23 11:03:46"
-        },
-        {
-            "name": "symfony/yaml",
-            "version": "v2.8.1",
-            "source": {
-                "type": "git",
-                "url": "https://github.com/symfony/yaml.git",
-                "reference": "ac84cbb98b68a6abbc9f5149eb96ccc7b07b8966"
-            },
-            "dist": {
-                "type": "zip",
-                "url": "https://api.github.com/repos/symfony/yaml/zipball/ac84cbb98b68a6abbc9f5149eb96ccc7b07b8966",
-                "reference": "ac84cbb98b68a6abbc9f5149eb96ccc7b07b8966",
-=======
             "time": "2016-03-30 10:41:14"
         },
         {
@@ -1622,16 +1483,15 @@
                 "type": "zip",
                 "url": "https://api.github.com/repos/symfony/yaml/zipball/0047c8366744a16de7516622c5b7355336afae96",
                 "reference": "0047c8366744a16de7516622c5b7355336afae96",
->>>>>>> 5fa083c0
-                "shasum": ""
-            },
-            "require": {
-                "php": ">=5.3.9"
-            },
-            "type": "library",
-            "extra": {
-                "branch-alias": {
-                    "dev-master": "2.8-dev"
+                "shasum": ""
+            },
+            "require": {
+                "php": ">=5.5.9"
+            },
+            "type": "library",
+            "extra": {
+                "branch-alias": {
+                    "dev-master": "3.0-dev"
                 }
             },
             "autoload": {
@@ -1658,11 +1518,7 @@
             ],
             "description": "Symfony Yaml Component",
             "homepage": "https://symfony.com",
-<<<<<<< HEAD
-            "time": "2015-12-26 13:37:56"
-=======
             "time": "2016-03-04 07:55:57"
->>>>>>> 5fa083c0
         }
     ],
     "packages-dev": [
@@ -1771,22 +1627,24 @@
         },
         {
             "name": "phpspec/prophecy",
-            "version": "v1.5.0",
+            "version": "v1.6.0",
             "source": {
                 "type": "git",
                 "url": "https://github.com/phpspec/prophecy.git",
-                "reference": "4745ded9307786b730d7a60df5cb5a6c43cf95f7"
-            },
-            "dist": {
-                "type": "zip",
-                "url": "https://api.github.com/repos/phpspec/prophecy/zipball/4745ded9307786b730d7a60df5cb5a6c43cf95f7",
-                "reference": "4745ded9307786b730d7a60df5cb5a6c43cf95f7",
+                "reference": "3c91bdf81797d725b14cb62906f9a4ce44235972"
+            },
+            "dist": {
+                "type": "zip",
+                "url": "https://api.github.com/repos/phpspec/prophecy/zipball/3c91bdf81797d725b14cb62906f9a4ce44235972",
+                "reference": "3c91bdf81797d725b14cb62906f9a4ce44235972",
                 "shasum": ""
             },
             "require": {
                 "doctrine/instantiator": "^1.0.2",
+                "php": "^5.3|^7.0",
                 "phpdocumentor/reflection-docblock": "~2.0",
-                "sebastian/comparator": "~1.1"
+                "sebastian/comparator": "~1.1",
+                "sebastian/recursion-context": "~1.0"
             },
             "require-dev": {
                 "phpspec/phpspec": "~2.0"
@@ -1794,7 +1652,7 @@
             "type": "library",
             "extra": {
                 "branch-alias": {
-                    "dev-master": "1.4.x-dev"
+                    "dev-master": "1.5.x-dev"
                 }
             },
             "autoload": {
@@ -1827,7 +1685,7 @@
                 "spy",
                 "stub"
             ],
-            "time": "2015-08-13 10:07:40"
+            "time": "2016-02-15 07:46:21"
         },
         {
             "name": "phpunit/php-code-coverage",
@@ -2071,16 +1929,16 @@
         },
         {
             "name": "phpunit/phpunit",
-            "version": "4.8.21",
+            "version": "4.8.24",
             "source": {
                 "type": "git",
                 "url": "https://github.com/sebastianbergmann/phpunit.git",
-                "reference": "ea76b17bced0500a28098626b84eda12dbcf119c"
-            },
-            "dist": {
-                "type": "zip",
-                "url": "https://api.github.com/repos/sebastianbergmann/phpunit/zipball/ea76b17bced0500a28098626b84eda12dbcf119c",
-                "reference": "ea76b17bced0500a28098626b84eda12dbcf119c",
+                "reference": "a1066c562c52900a142a0e2bbf0582994671385e"
+            },
+            "dist": {
+                "type": "zip",
+                "url": "https://api.github.com/repos/sebastianbergmann/phpunit/zipball/a1066c562c52900a142a0e2bbf0582994671385e",
+                "reference": "a1066c562c52900a142a0e2bbf0582994671385e",
                 "shasum": ""
             },
             "require": {
@@ -2139,7 +1997,7 @@
                 "testing",
                 "xunit"
             ],
-            "time": "2015-12-12 07:45:58"
+            "time": "2016-03-14 06:16:08"
         },
         {
             "name": "phpunit/phpunit-mock-objects",
@@ -2315,16 +2173,16 @@
         },
         {
             "name": "sebastian/environment",
-            "version": "1.3.3",
+            "version": "1.3.5",
             "source": {
                 "type": "git",
                 "url": "https://github.com/sebastianbergmann/environment.git",
-                "reference": "6e7133793a8e5a5714a551a8324337374be209df"
-            },
-            "dist": {
-                "type": "zip",
-                "url": "https://api.github.com/repos/sebastianbergmann/environment/zipball/6e7133793a8e5a5714a551a8324337374be209df",
-                "reference": "6e7133793a8e5a5714a551a8324337374be209df",
+                "reference": "dc7a29032cf72b54f36dac15a1ca5b3a1b6029bf"
+            },
+            "dist": {
+                "type": "zip",
+                "url": "https://api.github.com/repos/sebastianbergmann/environment/zipball/dc7a29032cf72b54f36dac15a1ca5b3a1b6029bf",
+                "reference": "dc7a29032cf72b54f36dac15a1ca5b3a1b6029bf",
                 "shasum": ""
             },
             "require": {
@@ -2361,7 +2219,7 @@
                 "environment",
                 "hhvm"
             ],
-            "time": "2015-12-02 08:37:27"
+            "time": "2016-02-26 18:40:46"
         },
         {
             "name": "sebastian/exporter",
@@ -2575,7 +2433,7 @@
     "prefer-stable": false,
     "prefer-lowest": false,
     "platform": {
-        "php": ">=5.4.0"
+        "php": ">=5.5.0"
     },
     "platform-dev": []
 }